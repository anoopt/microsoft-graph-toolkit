--- conflicted
+++ resolved
@@ -14,12 +14,6 @@
     <!-- <script src="./packages/mgt/dist/bundle/mgt-loader.js"></script> -->
 
     <script type="module" src="./packages/mgt/dist/es6/index.js"></script>
-<<<<<<< HEAD
-    <script type="module">
-      import { CacheService } from './packages/mgt/dist/es6';
-      CacheService.cacheConfig.isEnabled = true;
-=======
->>>>>>> ea07a062
     </script>
   </head>
 
