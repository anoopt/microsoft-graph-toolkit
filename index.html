--- conflicted
+++ resolved
@@ -44,17 +44,6 @@
       depends-on="mgt-teams-provider"
     ></mgt-msal-provider> -->
 
-<<<<<<< HEAD
-    <mgt-msal2-provider
-      client-id="2dfea037-938a-4ed8-9b35-c05708a1b241"
-      redirect-uri="http://localhost:3000"
-      scopes="user.read,user.read.all,mail.readBasic,people.read,people.read.all,sites.read.all,user.readbasic.all,contacts.read,presence.read,presence.read.all,tasks.readwrite,tasks.read,calendars.read,group.read.all"
-    ></mgt-msal2-provider>
-
-    <!-- <mgt-mock-provider></mgt-mock-provider> -->
-
-    <!-- <mgt-mock-provider></mgt-mock-provider> -->
-=======
     <!-- <mgt-msal2-provider
       client-id="2dfea037-938a-4ed8-9b35-c05708a1b241"
       redirect-uri="http://localhost:3000"
@@ -62,7 +51,6 @@
     ></mgt-msal2-provider> -->
 
     <mgt-mock-provider></mgt-mock-provider>
->>>>>>> 069309d4
 
     <h1>Developer test page</h1>
     <main>
