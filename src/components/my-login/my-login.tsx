--- conflicted
+++ resolved
@@ -12,45 +12,6 @@
 export class MyLogin {
 
   private provider : IAuthProvider;
-<<<<<<< HEAD
-  private _providerInitialized : boolean = false;
-
-  @Prop() clientId : string;
-  @Watch('clientId')
-  validateName() {
-      this.validateAuthProps();
-  }
-
-  @Prop() loginType : string;
-  @Watch('loginType')
-  validateLoginType() {
-      this.validateAuthProps();
-  }
-
-  private validateAuthProps() {
-    if (this.clientId !== null) {
-      Auth.initWithWam(this.clientId);
-      return;
-      
-      let config : MSALConfig = {
-        clientId: this.clientId
-      };
-
-      if (this.loginType && this.loginType.length > 1) {
-          let loginType = this.loginType.toLowerCase();
-          loginType = loginType[0].toUpperCase() + loginType.slice(1);
-
-          let loginTypeEnum = LoginType[loginType];
-          config.loginType = loginTypeEnum;
-      }
-
-        Auth.initMSALProvider(config);
-
-        this._providerInitialized = true;
-    }
-}
-=======
->>>>>>> 97db8cd4
 
   async componentWillLoad()
   {
