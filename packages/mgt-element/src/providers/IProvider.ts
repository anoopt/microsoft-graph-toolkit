--- conflicted
+++ resolved
@@ -33,11 +33,7 @@
    * @type {boolean}
    * @memberof IProvider
    */
-<<<<<<< HEAD
-  protected isMultipleAccountDisabled: boolean = true;
-=======
   protected isMultipleAccountSupported: boolean = false;
->>>>>>> f43055dd
   private _state: ProviderState;
   private _loginChangedDispatcher = new EventDispatcher<LoginChangedEvent>();
   private _activeAccountChangedDispatcher = new EventDispatcher<ActiveAccountChanged>();
