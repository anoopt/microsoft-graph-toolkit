--- conflicted
+++ resolved
@@ -160,26 +160,6 @@
    * @param {string} id
    * @memberof CacheService
    */
-<<<<<<< HEAD
-  public static clearCaches() {
-    this.cacheStore.forEach(async x => indexedDB.deleteDatabase(await x.getDBName()));
-  }
-
-  /**
-   * Clears cache for a single user when ID is passed
-   *
-   * @static
-   * @param {string} id
-   * @memberof CacheService
-   */
-  public static clearCacheById(id: string) {
-    this.cacheStore.forEach(async x => {
-      const dbName = await x.getDBName(id);
-      if (dbName.includes(id)) {
-        indexedDB.deleteDatabase(dbName);
-      }
-    });
-=======
   public static clearCacheById(id: string) {
     const oldDbArray: Array<string> = JSON.parse(localStorage.getItem(dbListKey));
     if (oldDbArray) {
@@ -195,7 +175,6 @@
         ? localStorage.setItem(dbListKey, JSON.stringify(newDbArray))
         : localStorage.removeItem(dbListKey);
     }
->>>>>>> ea07a062
   }
 
   private static cacheStore: Map<string, CacheStore<CacheItem>> = new Map();
@@ -264,29 +243,12 @@
       previousState = Providers.globalProvider.state;
     }
 
-<<<<<<< HEAD
-    Providers.onActiveAccountChanged(async () => {
-      if (Providers.globalProvider && Providers.globalProvider.isMultiAccountEnabled) {
-        await Providers.getCacheId(true);
-      }
-    });
-    Providers.onProviderUpdated(async () => {
-      if (previousState === ProviderState.SignedIn && Providers.globalProvider.state === ProviderState.SignedOut) {
-        if (Providers.globalProvider.isMultiAccountEnabled) {
-          const id = await Providers.getCacheId();
-          if (id !== null) {
-            this.clearCacheById(id);
-          }
-        }
-        this.clearCaches();
-=======
     Providers.onProviderUpdated(async () => {
       if (previousState === ProviderState.SignedIn && Providers.globalProvider.state === ProviderState.SignedOut) {
         const id = await Providers.getCacheId();
         if (id !== null) {
           this.clearCacheById(id);
         }
->>>>>>> ea07a062
       }
       previousState = Providers.globalProvider.state;
     });
@@ -372,13 +334,8 @@
       return null;
     }
     try {
-<<<<<<< HEAD
-      var output = (await this.getDb()).get(this.store, key);
-      return output;
-=======
       const db = await this.getDb();
       return db.get(this.store, key);
->>>>>>> ea07a062
     } catch (e) {
       return null;
     }
@@ -423,30 +380,14 @@
   /**
    * Returns the name of the parent DB that the cache store belongs to
    */
-<<<<<<< HEAD
-  public async getDBName(cacheId?: string) {
-    if (Providers.globalProvider && Providers.globalProvider.isMultiAccountEnabled) {
-      const id = await Providers.getCacheId();
-      return `mgt-${this.schema.name}` + `-${id}`;
-    } else {
-      return `mgt-${this.schema.name}`;
-=======
   public async getDBName() {
     const id = await Providers.getCacheId();
     if (id) {
       return `mgt-${this.schema.name}` + `-${id}`;
->>>>>>> ea07a062
     }
   }
 
   private async getDb() {
-<<<<<<< HEAD
-    return openDB(await this.getDBName(), this.schema.version, {
-      upgrade: (db, oldVersion, newVersion, transaction) => {
-        for (const storeName in this.schema.stores) {
-          if (this.schema.stores.hasOwnProperty(storeName)) {
-            db.objectStoreNames.contains(storeName) || db.createObjectStore(storeName);
-=======
     const dbName = await this.getDBName();
     if (dbName) {
       return openDB(dbName, this.schema.version, {
@@ -460,7 +401,6 @@
             if (this.schema.stores.hasOwnProperty(storeName)) {
               db.objectStoreNames.contains(storeName) || db.createObjectStore(storeName);
             }
->>>>>>> ea07a062
           }
         }
       });
