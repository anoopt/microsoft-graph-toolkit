/**
 * -------------------------------------------------------------------------------------------
 * Copyright (c) Microsoft Corporation.  All Rights Reserved.  Licensed under the MIT License.
 * See License in the project root for license information.
 * -------------------------------------------------------------------------------------------
 */

// THIS FILE IS AUTO GENERATED
// ANY CHANGES WILL BE LOST DURING BUILD

<<<<<<< HEAD
export const PACKAGE_VERSION = '2.3.0';
=======
export const PACKAGE_VERSION = '2.2.1';
>>>>>>> fd11864d
<|MERGE_RESOLUTION|>--- conflicted
+++ resolved
@@ -8,8 +8,4 @@
 // THIS FILE IS AUTO GENERATED
 // ANY CHANGES WILL BE LOST DURING BUILD
 
-<<<<<<< HEAD
-export const PACKAGE_VERSION = '2.3.0';
-=======
-export const PACKAGE_VERSION = '2.2.1';
->>>>>>> fd11864d
+export const PACKAGE_VERSION = '2.2.1';