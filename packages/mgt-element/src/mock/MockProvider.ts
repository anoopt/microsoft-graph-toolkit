/**
 * -------------------------------------------------------------------------------------------
 * Copyright (c) Microsoft Corporation.  All Rights Reserved.  Licensed under the MIT License.
 * See License in the project root for license information.
 * -------------------------------------------------------------------------------------------
 */

import { IProvider, IProviderAccount, ProviderState } from '../providers/IProvider';
import { MockGraph } from './MockGraph';

/**
 * Mock Provider access token for Microsoft Graph APIs
 *
 * @export
 * @class MockProvider
 * @extends {IProvider}
 */
export class MockProvider extends IProvider {
  // tslint:disable-next-line: completed-docs
  public provider: any;

  private _mockGraphPromise: Promise<MockGraph>;

  /**
   * new instance of mock graph provider
   *
   * @memberof MockProvider
   */
  public graph: MockGraph;
<<<<<<< HEAD
  constructor(signedIn: boolean = false) {
    super();
    this._mockGraphPromise = MockGraph.create(this);

    this.initializeMockGraph(signedIn);
=======
  constructor(signedIn: boolean = false, signedInAccounts: IProviderAccount[] = []) {
    super();
    this._mockGraphPromise = MockGraph.create(this);
    const enableMultipleLogin = Boolean(signedInAccounts.length);
    this.isMultipleAccountSupported = enableMultipleLogin;
    this.isMultipleAccountDisabled = !enableMultipleLogin;
    this._accounts = signedInAccounts;

    this.initializeMockGraph(signedIn);
  }

  /**
   * Indicates if the MockProvider is configured to support multi account mode
   * This is only true if the Mock provider has been configured with signedInAccounts in the constructor
   *
   * @readonly
   * @type {boolean}
   * @memberof MockProvider
   */
  public get isMultiAccountSupportedAndEnabled(): boolean {
    return !this.isMultipleAccountDisabled && this.isMultipleAccountSupported;
  }

  private _accounts: IProviderAccount[] = [];
  /**
   * Returns the array of accounts the MockProviders has been configured with
   *
   * @return {*}  {IProviderAccount[]}
   * @memberof MockProvider
   */
  public getAllAccounts?(): IProviderAccount[] {
    return this._accounts;
  }

  /**
   * Returns the first account in the set of accounts the MockProvider has been configured with
   *
   * @return {*}  {IProviderAccount}
   * @memberof MockProvider
   */
  public getActiveAccount?(): IProviderAccount {
    if (this._accounts.length) {
      return this._accounts[0];
    }
>>>>>>> 731bba43
  }

  /**
   * sets Provider state to SignedIn
   *
   * @returns {Promise<void>}
   * @memberof MockProvider
   */
  public async login(): Promise<void> {
    this.setState(ProviderState.Loading);
    await this._mockGraphPromise;
    await new Promise(resolve => setTimeout(resolve, 3000));
    this.setState(ProviderState.SignedIn);
  }

  /**
   * sets Provider state to signed out
   *
   * @returns {Promise<void>}
   * @memberof MockProvider
   */
  public async logout(): Promise<void> {
    this.setState(ProviderState.Loading);
    await this._mockGraphPromise;
    await new Promise(resolve => setTimeout(resolve, 3000));
    this.setState(ProviderState.SignedOut);
  }

  /**
   * Promise returning token from graph.microsoft.com
   *
   * @returns {Promise<string>}
   * @memberof MockProvider
   */
  public getAccessToken(): Promise<string> {
    return Promise.resolve('{token:https://graph.microsoft.com/}');
  }

  /**
   * Name used for analytics
   *
   * @readonly
   * @memberof IProvider
   */
  public get name() {
    return 'MgtMockProvider';
  }

  private async initializeMockGraph(signedIn: boolean = false) {
    this.graph = await this._mockGraphPromise;

    if (signedIn) {
      this.setState(ProviderState.SignedIn);
    } else {
      this.setState(ProviderState.SignedOut);
    }
  }
}<|MERGE_RESOLUTION|>--- conflicted
+++ resolved
@@ -27,13 +27,6 @@
    * @memberof MockProvider
    */
   public graph: MockGraph;
-<<<<<<< HEAD
-  constructor(signedIn: boolean = false) {
-    super();
-    this._mockGraphPromise = MockGraph.create(this);
-
-    this.initializeMockGraph(signedIn);
-=======
   constructor(signedIn: boolean = false, signedInAccounts: IProviderAccount[] = []) {
     super();
     this._mockGraphPromise = MockGraph.create(this);
@@ -78,7 +71,6 @@
     if (this._accounts.length) {
       return this._accounts[0];
     }
->>>>>>> 731bba43
   }
 
   /**
