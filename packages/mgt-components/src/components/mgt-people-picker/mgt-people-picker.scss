--- conflicted
+++ resolved
@@ -52,12 +52,7 @@
   &.disabled {
     pointer-events: none;
   }
-<<<<<<< HEAD
   padding: 4px;
-=======
-
-  padding: 6px 0 0;
->>>>>>> adca1633
 
   .people-picker-inner {
     flex: 1 1 auto;
@@ -261,7 +256,6 @@
       @extend .selected-list__person-wrapper-highlighted;
       background-color: #006cbe;
     }
-<<<<<<< HEAD
 
     .flyout {
       .search-box {
@@ -352,8 +346,6 @@
         }
       }
     }
-=======
->>>>>>> adca1633
   }
 }
 
