/**
 * -------------------------------------------------------------------------------------------
 * Copyright (c) Microsoft Corporation.  All Rights Reserved.  Licensed under the MIT License.
 * See License in the project root for license information.
 * -------------------------------------------------------------------------------------------
 */

import { User } from '@microsoft/microsoft-graph-types';
import { html, TemplateResult } from 'lit';
import { property, state } from 'lit/decorators.js';
import { classMap } from 'lit/directives/class-map.js';
import { repeat } from 'lit/directives/repeat.js';
import {
  findGroups,
  getGroupsForGroupIds,
  GroupType,
  getGroup,
  findGroupsFromGroupIds
} from '../../graph/graph.groups';
import { findPeople, getPeople, PersonType, UserType } from '../../graph/graph.people';
import {
  findUsers,
  findGroupMembers,
  findUsersFromGroupIds,
  getUser,
  getUsersForUserIds,
  getUsers
} from '../../graph/graph.user';
import { IDynamicPerson, ViewType } from '../../graph/types';
import {
  Providers,
  ProviderState,
  MgtTemplatedComponent,
  arraysAreEqual,
  IGraph,
  mgtHtml,
  customElement
} from '@microsoft/mgt-element';
import '../../styles/style-helper';
import '../sub-components/mgt-spinner/mgt-spinner';
import { debounce, isValidEmail } from '../../utils/Utils';
import { MgtPerson } from '../mgt-person/mgt-person';
import { PersonCardInteraction } from '../PersonCardInteraction';
import { MgtFlyout } from '../sub-components/mgt-flyout/mgt-flyout';
import { styles } from './mgt-people-picker-css';
import { SvgIcon, getSvg } from '../../utils/SvgHelper';

import { strings } from './strings';

export { GroupType } from '../../graph/graph.groups';
export { PersonType, UserType } from '../../graph/graph.people';

/**
 * An interface used to mark an object as 'focused',
 * so it can be rendered differently.
 *
 * @interface IFocusable
 */
interface IFocusable {
  // tslint:disable-next-line: completed-docs
  isFocused: boolean;
}

/**
 * Web component used to search for people from the Microsoft Graph
 *
 * @export
 * @class MgtPicker
 * @extends {MgtTemplatedComponent}
 *
 * @fires {CustomEvent<IDynamicPerson[]>} selectionChanged - Fired when set of selected people changes
 *
 * @cssprop --color - {Color} Default font color
 *
 * @cssprop --input-border - {String} Input section entire border
 * @cssprop --input-border-top - {String} Input section border top only
 * @cssprop --input-border-right - {String} Input section border right only
 * @cssprop --input-border-bottom - {String} Input section border bottom only
 * @cssprop --input-border-left - {String} Input section border left only
 * @cssprop --input-background-color - {Color} Input section background color
 * @cssprop --input-border-color--hover - {Color} Input border hover color
 * @cssprop --input-border-color--focus - {Color} Input border focus color
 *
 * @cssprop --selected-person-background-color - {Color} Selected person background color
 *
 * @cssprop --dropdown-background-color - {Color} Background color of dropdown area
 * @cssprop --dropdown-item-hover-background - {Color} Background color of person during hover
 * @cssprop --dropdown-item-text-color - {Color} Color of person text
 * @cssprop --dropdown-item-text-hover-color - {Color} Color of person text during hover
 *
 * @cssprop --placeholder-color--focus - {Color} Color of placeholder text during focus state
 * @cssprop --placeholder-color - {Color} Color of placeholder text
 *
 */
@customElement('people-picker')
// @customElement('mgt-people-picker')
export class MgtPeoplePicker extends MgtTemplatedComponent {
  /**
   * Array of styles to apply to the element. The styles should be defined
   * user the `css` tag function.
   */
  static get styles() {
    return styles;
  }

  /**
   * The strings to be used for localizing the component.
   *
   * @readonly
   * @protected
   * @memberof MgtPeoplePicker
   */
  protected get strings() {
    return strings;
  }

  /**
   * Gets the flyout element
   *
   * @protected
   * @type {MgtFlyout}
   * @memberof MgtLogin
   */
  protected get flyout(): MgtFlyout {
    return this.renderRoot.querySelector('.flyout');
  }

  /**
   * Gets the input element
   *
   * @protected
   * @type {MgtFlyout}
   * @memberof MgtLogin
   */
  protected get input(): HTMLInputElement {
    return this.renderRoot.querySelector('.search-box__input');
  }

  /**
   * value determining if search is filtered to a group.
   * @type {string}
   */
  @property({ attribute: 'group-id', converter: value => value.trim() })
  public get groupId(): string {
    return this._groupId;
  }
  public set groupId(value) {
    if (this._groupId === value) {
      return;
    }

    this._groupId = value;
    this.requestStateUpdate(true);
  }

  /**
   * array of groups for search to be filtered by.
   * @type {string[]}
   */
  @property({
    attribute: 'group-ids',
    converter: value => {
      return value.split(',').map(v => v.trim());
    }
  })
  public get groupIds(): string[] {
    return this._groupIds;
  }
  public set groupIds(value) {
    if (arraysAreEqual(this._groupIds, value)) {
      return;
    }
    this._groupIds = value;
    this.requestStateUpdate(true);
  }

  /**
   * value determining if search is filtered to a group.
   * @type {PersonType}
   */
  @property({
    attribute: 'type',
    converter: (value, type) => {
      value = value.toLowerCase();
      if (!value || value.length === 0) {
        return PersonType.any;
      }

      if (typeof PersonType[value] === 'undefined') {
        return PersonType.any;
      } else {
        return PersonType[value];
      }
    }
  })
  public get type(): PersonType {
    return this._type;
  }
  public set type(value) {
    if (this._type === value) {
      return;
    }

    this._type = value;
    this.requestStateUpdate(true);
  }

  /**
   * type of group to search for - requires personType to be
   * set to "Group" or "All"
   * @type {GroupType}
   */
  @property({
    attribute: 'group-type',
    converter: (value, type) => {
      if (!value || value.length === 0) {
        return GroupType.any;
      }

      const values = value.split(',');
      const groupTypes = [];

      for (let v of values) {
        v = v.trim();
        if (typeof GroupType[v] !== 'undefined') {
          groupTypes.push(GroupType[v]);
        }
      }

      if (groupTypes.length === 0) {
        return GroupType.any;
      }

      // tslint:disable-next-line:no-bitwise
      const gt = groupTypes.reduce((a, c) => a | c);
      return gt;
    }
  })
  public get groupType(): GroupType {
    return this._groupType;
  }
  public set groupType(value) {
    if (this._groupType === value) {
      return;
    }
    this._groupType = value;
    this.requestStateUpdate(true);
  }

  /**
<<<<<<< HEAD
   * User type to search for.
=======
   * The type of user to search for. Default is any.
>>>>>>> 4b6474f0
   *
   * @readonly
   * @type {UserType}
   * @memberof MgtPeoplePicker
   */
  @property({
    attribute: 'user-type',
    converter: (value, type) => {
      value = value.toLowerCase();

      return !value || typeof UserType[value] === 'undefined' ? UserType.any : UserType[value];
    }
  })
  public get userType(): UserType {
    return this._userType;
  }
  public set userType(value) {
    if (this._userType === value) {
      return;
    }

    this._userType = value;
    this.requestStateUpdate(true);
  }

  /**
   * whether the return should contain a flat list of all nested members
   * @type {boolean}
   */
  @property({
    attribute: 'transitive-search',
    type: Boolean
  })
  public get transitiveSearch(): boolean {
    return this._transitiveSearch;
  }
  public set transitiveSearch(value: boolean) {
    if (this.transitiveSearch !== value) {
      this._transitiveSearch = value;
      this.requestStateUpdate(true);
    }
  }

  /**
   * containing object of IDynamicPerson.
   * @type {IDynamicPerson[]}
   */
  @property({
    attribute: 'people',
    type: Object
  })
  public get people(): IDynamicPerson[] {
    return this._people;
  }
  public set people(value: IDynamicPerson[]) {
    if (!arraysAreEqual(this._people, value)) {
      this._people = value;
      this.requestStateUpdate(true);
    }
  }

  /**
   * determining how many people to show in list.
   * @type {number}
   */
  @property({
    attribute: 'show-max',
    type: Number
  })
  public get showMax(): number {
    return this._showMax;
  }
  public set showMax(value: number) {
    if (value !== this._showMax) {
      this._showMax = value;
      this.requestStateUpdate(true);
    }
  }

  /**
   * Sets whether the person image should be fetched
   * from the Microsoft Graph
   *
   * @type {boolean}
   * @memberof MgtPerson
   */
  @property({
    attribute: 'disable-images',
    type: Boolean
  })
  public disableImages: boolean;

  /**
   * array of user picked people.
   * @type {IDynamicPerson[]}
   */
  @property({
    attribute: 'selected-people',
    type: Array
  })
  public get selectedPeople(): IDynamicPerson[] {
    return this._selectedPeople;
  }
  public set selectedPeople(value: IDynamicPerson[]) {
    if (!value) value = [];
    if (!arraysAreEqual(this._selectedPeople, value)) {
      this._selectedPeople = value;
    }
  }

  /**
   * array of people to be selected upon initialization
   *
   * @type {string[]}
   * @memberof MgtPeoplePicker
   */
  @property({
    attribute: 'default-selected-user-ids',
    converter: value => {
      return value.split(',').map(v => v.trim());
    },
    type: String
  })
  public get defaultSelectedUserIds(): string[] {
    return this._defaultSelectedUserIds;
  }
  public set defaultSelectedUserIds(value) {
    if (!arraysAreEqual(this._defaultSelectedUserIds, value)) {
      this._defaultSelectedUserIds = value;
      this.requestStateUpdate(true);
    }
  }

  /**
   * array of groups to be selected upon initialization
   *
   * @type {string[]}
   * @memberof MgtPeoplePicker
   */
  @property({
    attribute: 'default-selected-group-ids',
    converter: value => {
      return value.split(',').map(v => v.trim());
    },
    type: String
  })
  public get defaultSelectedGroupIds(): string[] {
    return this._defaultSelectedGroupIds;
  }
  public set defaultSelectedGroupIds(value) {
    if (!arraysAreEqual(this._defaultSelectedGroupIds, value)) {
      this._defaultSelectedGroupIds = value;
      this.requestStateUpdate(true);
    }
  }

  /**
   * Placeholder text.
   *
   * @type {string}
   * @memberof MgtPeoplePicker
   */
  @property({
    attribute: 'placeholder',
    type: String
  })
  public placeholder: string;

  /**
   * Determines whether component should be disabled or not
   *
   * @type {boolean}
   * @memberof MgtPeoplePicker
   */
  @property({
    attribute: 'disabled',
    type: Boolean
  })
  public disabled: boolean;

  /**
   * Determines if a user can enter an email without selecting a person
   *
   * @type {boolean}
   * @memberof MgtPeoplePicker
   */
  @property({
    attribute: 'allow-any-email',
    type: Boolean
  })
  public allowAnyEmail: boolean;

  /**
   * Determines whether component allows multiple or single selection of people
   *
   * @type {string}
   * @memberof MgtPeoplePicker
   */
  @property({
    attribute: 'selection-mode',
    type: String
  })
  public selectionMode: string;

  /**
   * Array of the only users to be searched.
   *
   * @type {string[]}
   * @memberof MgtPeoplePicker
   */
  @property({
    attribute: 'user-ids',
    converter: value => {
      return value.split(',').map(v => v.trim());
    },
    type: String
  })
  public get userIds(): string[] {
    return this._userIds;
  }
  public set userIds(value: string[]) {
    if (arraysAreEqual(this._userIds, value)) {
      return;
    }
    this._userIds = value;
    this.requestStateUpdate(true);
  }

  /**
   * Filters that can be set on the user properties query.
   */
  @property({ attribute: 'user-filters' })
  public get userFilters(): string {
    return this._userFilters;
  }

  public set userFilters(value: string) {
    this._userFilters = value;
    this.requestStateUpdate(true);
  }

  /**
   * Filters that can be set on the people query properties.
   */
  @property({ attribute: 'people-filters' })
  public get peopleFilters(): string {
    return this._peopleFilters;
  }

  public set peopleFilters(value: string) {
    this._peopleFilters = value;
    this.requestStateUpdate(true);
  }

  /**
   * Filters that can be set on the group query properties.
   */
  @property({ attribute: 'group-filters' })
  public get groupFilters(): string {
    return this._groupFilters;
  }

  public set groupFilters(value: string) {
    this._groupFilters = value;
    this.requestStateUpdate(true);
  }

  /**
   * Label that can be set on the people picker input to provide context to
   * assistive technologies
   */
  @property({
    attribute: 'aria-label',
    type: String
  })
  public ariaLabel: string;

  /**
   * Get the scopes required for people picker
   *
   * @static
   * @return {*}  {string[]}
   * @memberof MgtPeoplePicker
   */
  public static get requiredScopes(): string[] {
    return [
      ...new Set(['user.read.all', 'people.read', 'group.read.all', 'user.readbasic.all', ...MgtPerson.requiredScopes])
    ];
  }

  /**
   * User input in search.
   *
   * @protected
   * @type {string}
   * @memberof MgtPeoplePicker
   */
  protected userInput: string;

  // if search is still loading don't load "people not found" state
  @state() private _showLoading: boolean;

  private _userIds: string[];
  private _groupId: string;
  private _groupIds: string[];
  private _type: PersonType = PersonType.person;
  private _groupType: GroupType = GroupType.any;
  private _userType: UserType = UserType.any;
  private _userFilters: string;
  private _groupFilters: string;
  private _peopleFilters: string;
<<<<<<< HEAD
=======
  private _defaultSelectedGroupIds: string[];
  private _defaultSelectedUserIds: string[];
  private _selectedPeople: IDynamicPerson[] = [];
  private _showMax: number;
  private _people: IDynamicPerson[];
  private _transitiveSearch: boolean;

>>>>>>> 4b6474f0
  private defaultPeople: IDynamicPerson[];

  // tracking of user arrow key input for selection
  private _arrowSelectionCount: number = -1;
  // List of people requested if group property is provided
  private _groupPeople: IDynamicPerson[];
  private _debouncedSearch: { (): void; (): void };
  private defaultSelectedUsers: IDynamicPerson[];
  private defaultSelectedGroups: IDynamicPerson[];
  // List of users highlighted for copy/cut-pasting
  private _highlightedUsers: Element[] = [];
  // current user index to the left of the highlighted users
  private _currentHighlightedUserPos: number = 0;

  /**
   * Checks if the input is focused.
   */
  @state() private _isFocused = false;

  /**
   * Switch to determine if a typed email can be set.
   */
  @state() private _setAnyEmail: boolean = false;

  /**
   * List of people found from the graph calls.
   */
  @state() private _foundPeople: IDynamicPerson[];

  private _mouseLeaveTimeout;
  private _mouseEnterTimeout;
  private _isKeyboardFocus: boolean = true;
  private _dir: string = this.direction;

  constructor() {
    super();
    this.clearState();
    this._showLoading = true;
    this.showMax = 6;
    this.disableImages = false;

    this.disabled = false;
    this.allowAnyEmail = false;
    this.addEventListener('copy', this.handleCopy);
    this.addEventListener('cut', this.handleCut);
    this.addEventListener('paste', this.handlePaste);
  }

  /**
   * Focuses the input element when focus is called
   *
   * @param {FocusOptions} [options]
   * @memberof MgtPeoplePicker
   */
  public focus(options?: FocusOptions) {
    if (!this.input) {
      return;
    }
    this.input.focus(options);
    this.input.select();
  }

  /**
   * Queries the microsoft graph for a user based on the user id and adds them to the selectedPeople array
   *
   * @param {readonly string []} an array of user ids to add to selectedPeople
   * @returns {Promise<void>}
   * @memberof MgtPeoplePicker
   */
  public async selectUsersById(userIds: readonly string[]): Promise<void> {
    const provider = Providers.globalProvider;
    const graph = Providers.globalProvider.graph;
    if (provider && provider.state === ProviderState.SignedIn) {
      // tslint:disable-next-line: forin
      for (const id in userIds) {
        const userId = userIds[id];
        try {
          const personDetails = await getUser(graph, userId);
          this.addPerson(personDetails);
        } catch (e) {
          // This caters for allow-any-email property if it's enabled on the component
          if (e.message && e.message.includes('does not exist') && this.allowAnyEmail) {
            if (isValidEmail(userId)) {
              const anyMailUser = {
                mail: userId,
                displayName: userId
              };
              this.addPerson(anyMailUser);
            }
          }
        }
      }
    }
  }
  /**
   * Queries the microsoft graph for a group of users from a group id, and adds them to the selectedPeople
   *
   * @param {readonly string []} an array of group ids to add to selectedPeople
   * @returns {Promise<void>}
   * @memberof MgtPeoplePicker
   */
  public async selectGroupsById(groupIds: readonly string[]): Promise<void> {
    const provider = Providers.globalProvider;
    const graph = Providers.globalProvider.graph;
    if (provider && provider.state === ProviderState.SignedIn) {
      // tslint:disable-next-line: forin
      for (const id in groupIds) {
        try {
          const groupDetails = await getGroup(graph, groupIds[id]);
          this.addPerson(groupDetails);
          // tslint:disable-next-line: no-empty
        } catch (e) {}
      }
    }
  }

  /**
   * Invoked on each update to perform rendering tasks. This method must return a lit-html TemplateResult.
   * Setting properties inside this method will not trigger the element to update.
   * @returns {TemplateResult}
   * @memberof MgtPeoplePicker
   */
  public render(): TemplateResult {
    const defaultTemplate = this.renderTemplate('default', { people: this._foundPeople });
    if (defaultTemplate) {
      return defaultTemplate;
    }

    const selectedPeopleTemplate = this.renderSelectedPeople(this.selectedPeople);
    const inputTemplate = this.renderInput();
    const flyoutTemplate = this.renderFlyout(inputTemplate);

    const inputClasses = {
      focused: this._isFocused,
      'people-picker': true,
      disabled: this.disabled
    };
    return html`
      <div dir=${this._dir} class=${classMap(inputClasses)}>
          <div class="people-picker-inner">${selectedPeopleTemplate} ${flyoutTemplate}</div>
      </div>
    `;
  }

  /**
   * Clears state of the component
   *
   * @protected
   * @memberof MgtPeoplePicker
   */
  protected clearState(): void {
    this.selectedPeople = [];
    this.userInput = '';
    this._highlightedUsers = [];
    this._currentHighlightedUserPos = 0;
  }

  /**
   * Request to reload the state.
   * Use reload instead of load to ensure loading events are fired.
   *
   * @protected
   * @memberof MgtBaseComponent
   */
  protected requestStateUpdate(force?: boolean) {
    if (force) {
      this._groupPeople = null;
      this._foundPeople = null;
      this.selectedPeople = [];
      this.defaultPeople = null;
    }

    return super.requestStateUpdate(force);
  }

  /**
   * Render the input text box.
   *
   * @protected
   * @returns {TemplateResult}
   * @memberof MgtPeoplePicker
   */
  protected renderInput(): TemplateResult {
    const hasSelectedPeople = this.selectedPeople?.length > 0;

    const placeholder = !this.disabled
      ? this.placeholder
        ? this.placeholder
        : this.strings.inputPlaceholderText
      : this.placeholder || '';

    const selectionMode = this.selectionMode ? this.selectionMode : 'multiple';

    const inputClasses = {
      'search-box': true,
      'search-box-start': hasSelectedPeople
    };

    if (selectionMode === 'single' && this.selectedPeople.length >= 1) {
      this.lostFocus();
      return html``;
    }

    // aria-label needs to provide a falsy default to avoid setting the attribute to "undefined" or "null"
    // direct used of the ariaLabel property on the input element only works in Chromium browsers
    return html`
       <div class="${classMap(inputClasses)}">
         <span class="search-icon">${getSvg(SvgIcon.Search)}</span>
         <input
           id="people-picker-input"
           class="search-box__input"
           type="text"
           role="combobox"
           placeholder=${placeholder}
           autocomplete="off"
           aria-label=${this.ariaLabel || ''}
           aria-controls="suggestions-list"
           aria-haspopup="listbox"
           aria-autocomplete="list"
           aria-expanded="false"
           @click="${this.handleInputClick}"
           @focus="${this.gainedFocus}"
           @keydown="${this.onUserKeyDown}"
           @keyup="${this.onUserKeyUp}"
           @input="${this.onUserInput}"
           @blur=${this.lostFocus}
           ?disabled=${this.disabled}
         />
       </div>
     `;
  }

  /**
   * Render the selected people tokens.
   *
   * @protected
   * @returns {TemplateResult}
   * @memberof MgtPeoplePicker
   */
  protected renderSelectedPeople(selectedPeople?: IDynamicPerson[]): TemplateResult {
    if (!selectedPeople || !selectedPeople.length) {
      return html``;
    }
    this.hideSearchIcon();
    return html`
       <ul
        id="selected-list"
        aria-label="${this.strings.selected}"
        class="selected-list"
        >${selectedPeople.slice(0, selectedPeople.length).map(
          person =>
            html`
             <li
             class="selected-list__person-wrapper">
               ${
                 this.renderTemplate(
                   'selected-person',
                   { person },
                   `selected-${person.id ? person.id : person.displayName}`
                 ) || this.renderSelectedPerson(person)
               }

               <div class="selected-list__person-wrapper__overflow">
                 <div class="selected-list__person-wrapper__overflow__gradient"></div>
                 <div
                   tabindex="0"
                   role="button"
                   aria-label="${this.strings.removeSelectedItem} ${person.displayName}"
                   class="selected-list__person-wrapper__overflow__close-icon"
                   @click="${e => this.removePerson(person, e)}"
                   @keydown="${e => this.handleRemovePersonKeyDown(person, e)}"
                 >
                   \uE711
                 </div>
               </div>
              </li>
           `
        )}</ul>
     `;
  }
  /**
   * Render the flyout chrome.
   *
   * @protected
   * @returns {TemplateResult}
   * @memberof MgtPeoplePicker
   */
  protected renderFlyout(anchor: TemplateResult): TemplateResult {
    return mgtHtml`
       <mgt-flyout light-dismiss class="flyout">
         ${anchor}
         <fluent-card
          slot="flyout"
          class="flyout-root"
          @wheel=${(e: WheelEvent) => this.handleSectionScroll(e)}
          class="custom">
           ${this.renderFlyoutContent()}
         </fluent-card>
       </mgt-flyout>
     `;
  }

  /**
   * Render the appropriate state in the results flyout.
   *
   * @protected
   * @returns {TemplateResult}
   * @memberof MgtPeoplePicker
   */
  protected renderFlyoutContent(): TemplateResult {
    if (this.isLoadingState || this._showLoading) {
      return this.renderLoading();
    }

    const people = this._foundPeople;

    if (!people || people.length === 0 || this.showMax === 0) {
      return this.renderNoData();
    } else {
      return this.renderSearchResults(people);
    }
  }

  /**
   * Render the loading state.
   *
   * @protected
   * @returns
   * @memberof MgtPeoplePicker
   */
  protected renderLoading(): TemplateResult {
    return (
      this.renderTemplate('loading', null) ||
      mgtHtml`
         <div class="message-parent">
           <mgt-spinner></mgt-spinner>
           <div label="loading-text" aria-label="loading" class="loading-text">
             ${this.strings.loadingMessage}
           </div>
         </div>
       `
    );
  }

  /**
   * Render the state when no results are found for the search query.
   *
   * @protected
   * @returns {TemplateResult}
   * @memberof MgtPeoplePicker
   */
  protected renderNoData(): TemplateResult {
    if (!this._isFocused) {
      return;
    }
    return (
      this.renderTemplate('error', null) ||
      this.renderTemplate('no-data', null) ||
      html`
         <div class="message-parent">
           <div label="search-error-text" aria-label=${this.strings.noResultsFound} class="search-error-text">
             ${this.strings.noResultsFound}
           </div>
         </div>
       `
    );
  }

  /**
   * Render the list of search results.
   *
   * @protected
   * @param {IDynamicPerson[]} people
   * @returns
   * @memberof MgtPeoplePicker
   */
  protected renderSearchResults(people: IDynamicPerson[]) {
    const filteredPeople = people.filter(person => person.id);

    return html`
      <ul
        id="suggestions-list"
        aria-label="${this.strings.suggestedContacts}"
        class="people-list"
        role="listbox">
          ${repeat(
            filteredPeople,
            person => person.id,
            person => html`
              <li
              id="${person.id}"
              aria-label=" ${this.strings.suggestedContact} ${person.displayName}"
              class="list-person"
              role="option"
              @click="${e => this.handleSuggestionClick(person)}">
                ${this.renderPersonResult(person)}
              </li>
            `
          )}
       </ul>
     `;
  }

  /**
   * Render an individual person search result.
   *
   * @protected
   * @param {IDynamicPerson} person
   * @returns {TemplateResult}
   * @memberof MgtPeoplePicker
   */
  protected renderPersonResult(person: IDynamicPerson): TemplateResult {
    const user = person as User;
    const subTitle = user.jobTitle || user.mail;

    const classes = {
      'people-person-job-title': true,
      uppercase: !!user.jobTitle
    };

    return (
      this.renderTemplate('person', { person }, person.id) ||
      mgtHtml`
         <mgt-person
          class="person"
          show-presence
          view="twoLines"
          line2-property="jobTitle,mail"
          dir=${this._dir}
          .personDetails=${person}
          .fetchImage=${!this.disableImages}>
          .personCardInteraction=${PersonCardInteraction.none}
        </mgt-person>`
    );
  }

  /**
   * Render an individual selected person token.
   *
   * @protected
   * @param {IDynamicPerson} person
   * @returns {TemplateResult}
   * @memberof MgtPeoplePicker
   */
  protected renderSelectedPerson(person: IDynamicPerson): TemplateResult {
    return mgtHtml`
       <mgt-person
         tabindex="-1"
         class="person selected-list__person-wrapper__person"
         .personDetails=${person}
         .fetchImage=${!this.disableImages}
         .view=${ViewType.oneline}
         .personCardInteraction=${PersonCardInteraction.click}
       ></mgt-person>
     `;
  }

  /**
   * Async query to Graph for members of group if determined by developer.
   * set's `this.groupPeople` to those members.
   */
  protected async loadState(): Promise<void> {
    let people = this.people;
    const input = this.userInput.toLowerCase();
    const provider = Providers.globalProvider;

    if (people) {
      if (input) {
        const displayNameMatch = people.filter(person => person?.displayName.toLowerCase().includes(input));
        people = displayNameMatch;
      }
      this._showLoading = false;
    } else if (!people && provider && provider.state === ProviderState.SignedIn) {
      const graph = provider.graph.forComponent(this);

      if (!input.length) {
        if (this.defaultPeople) {
          people = this.defaultPeople;
        } else {
          if (this.groupId || this.groupIds) {
            if (this._groupPeople === null) {
              if (this.groupId) {
                try {
                  if (this.type === PersonType.group) {
                    this._groupPeople = await findGroupMembers(
                      graph,
                      null,
                      this.groupId,
                      this.showMax,
                      this.type,
                      this.transitiveSearch
                    );
                  } else {
                    this._groupPeople = await findGroupMembers(
                      graph,
                      null,
                      this.groupId,
                      this.showMax,
                      this.type,
                      this.transitiveSearch,
                      this.userFilters,
                      this.peopleFilters
                    );
                  }
                } catch (_) {
                  this._groupPeople = [];
                }
              } else if (this.groupIds) {
                if (this.type === PersonType.group) {
                  try {
                    this._groupPeople = await getGroupsForGroupIds(graph, this.groupIds, this.groupFilters);
                  } catch (_) {
                    this._groupPeople = [];
                  }
                } else {
                  try {
                    const peopleInGroups = await findUsersFromGroupIds(
                      graph,
                      '',
                      this.groupIds,
                      this.showMax,
                      this.type,
                      this.transitiveSearch,
                      this.userFilters
                    );
                    this._groupPeople = peopleInGroups;
                  } catch (_) {
                    this._groupPeople = [];
                  }
                }
              }
            }
            people = this._groupPeople || [];
          } else if (this.type === PersonType.person || this.type === PersonType.any) {
            if (this.userIds) {
              people = await getUsersForUserIds(graph, this.userIds, '', this.userFilters);
            } else {
              const isUserOrContactType = this.userType === UserType.user || this.userType === UserType.contact;
              if (this._userFilters && isUserOrContactType) {
                people = await getUsers(graph, this._userFilters, this.showMax);
              } else {
                people = await getPeople(graph, this.userType, this._peopleFilters);
              }
            }
          } else if (this.type === PersonType.group) {
            if (this.groupIds) {
              try {
                people = await this.getGroupsForGroupIds(graph, people);
              } catch (_) {}
            } else {
              let groups = (await findGroups(graph, '', this.showMax, this.groupType, this._groupFilters)) || [];
              // tslint:disable: no-string-literal
              if (groups.length > 0 && groups[0]['value']) {
                groups = groups[0]['value'];
              }
              // tslint:enable: no-string-literal
              people = groups;
            }
          }
          this.defaultPeople = people;
        }
        if (this._isFocused) {
          this._showLoading = false;
        }
      }

      if (
        (this.defaultSelectedUserIds?.length > 0 || this.defaultSelectedGroupIds?.length > 0) &&
        !this.selectedPeople.length &&
        !this.defaultSelectedUsers
      ) {
        this.defaultSelectedUsers = await getUsersForUserIds(graph, this.defaultSelectedUserIds, '', this.userFilters);
        this.defaultSelectedGroups = await getGroupsForGroupIds(
          graph,
          this.defaultSelectedGroupIds,
          this.peopleFilters
        );

        this.defaultSelectedGroups = this.defaultSelectedGroups.filter(group => {
          return group !== null;
        });

        this.defaultSelectedUsers = this.defaultSelectedUsers.filter(user => {
          return user !== null;
        });

        this.selectedPeople = [...this.defaultSelectedUsers, ...this.defaultSelectedGroups];
        this.requestUpdate();
        this.fireCustomEvent('selectionChanged', this.selectedPeople);
      }

      if (input) {
        people = [];

        if (this.groupId) {
          people =
            (await findGroupMembers(
              graph,
              input,
              this.groupId,
              this.showMax,
              this.type,
              this.transitiveSearch,
              this.userFilters,
              this.peopleFilters
            )) || [];
        } else {
          if (this.type === PersonType.person || this.type === PersonType.any) {
            try {
              // Default UserType === any
              if (this.userType === UserType.contact || this.userType === UserType.user) {
                // we might have a user-filters property set, search for users with it.
                if (this.userIds && this.userIds.length) {
                  // has the user-ids proerty set
                  people = await getUsersForUserIds(graph, this.userIds, input, this._userFilters);
                } else {
                  people = await findUsers(graph, input, this.showMax, this._userFilters);
                }
              } else {
                if (!this.groupIds) {
                  if (this.userIds && this.userIds.length) {
                    // has the user-ids proerty set
                    people = await getUsersForUserIds(graph, this.userIds, input, this._userFilters);
                  } else {
                    people = (await findPeople(graph, input, this.showMax, this.userType, this._peopleFilters)) || [];
                  }
                } else {
                  // Does not work when the PersonType = person.
                  try {
                    people = await findUsersFromGroupIds(
                      graph,
                      input,
                      this.groupIds,
                      this.showMax,
                      this.type,
                      this.transitiveSearch,
                      this.userFilters
                    );
                  } catch (_) {}
                }
              }
            } catch (e) {
              // nop
            }

            // Don't follow this path if a people-filters attribute is set on the component as the
            // default type === PersonType.person
            if (
              people &&
              people.length < this.showMax &&
              this.userType !== UserType.contact &&
              this.type !== PersonType.person
            ) {
              try {
                const users = (await findUsers(graph, input, this.showMax, this._userFilters)) || [];

                // make sure only unique people
                const peopleIds = new Set(people.map(p => p.id));
                for (const user of users) {
                  if (!peopleIds.has(user.id)) {
                    people.push(user);
                  }
                }
              } catch (e) {
                // no-op
              }
            }
          }

          if ((this.type === PersonType.group || this.type === PersonType.any) && people.length < this.showMax) {
            if (this.groupIds) {
              try {
                people = await findGroupsFromGroupIds(
                  graph,
                  input,
                  this.groupIds,
                  this.showMax,
                  this.groupType,
                  this.userFilters
                );
              } catch (_) {
                // no-op
              }
            } else {
              let groups = [];
              try {
                groups = (await findGroups(graph, input, this.showMax, this.groupType, this._groupFilters)) || [];
                people = people.concat(groups);
              } catch (e) {
                // nop
              }
            }
          }
        }
      }
    }
    // people = this.getUniquePeople(people);
    this._foundPeople = this.filterPeople(people);
  }

  /**
   * Gets the Groups in a list of group IDs.
   *
   * @param graph the graph object
   * @param people already found groups
   * @returns groups found
   */
  private async getGroupsForGroupIds(graph: IGraph, people: IDynamicPerson[]) {
    const groups = await getGroupsForGroupIds(graph, this.groupIds, this.groupFilters);
    for (const group of groups as IDynamicPerson[]) {
      people = people.concat(group);
    }
    people = people.filter(person => person);
    return people;
  }

  /**
   * Hide the results flyout.
   *
   * @protected
   * @memberof MgtPeoplePicker
   */
  protected hideFlyout(): void {
    const flyout = this.flyout;
    if (flyout) {
      flyout.close();
    }
    if (this.input) {
      this.input.setAttribute('aria-expanded', 'false');
      this.input.setAttribute('aria-activedescendant', '');
    }
    this._arrowSelectionCount = -1;
  }

  /**
   * Show the results flyout.
   *
   * @protected
   * @memberof MgtPeoplePicker
   */
  protected showFlyout(): void {
    const flyout = this.flyout;
    if (flyout) {
      flyout.open();
    }
    if (this.input) {
      this.input.setAttribute('aria-expanded', 'true');
    }
  }

  /**
   * Removes person from selected people
   * @param person - person and details pertaining to user selected
   */
  protected removePerson(person: IDynamicPerson, e: UIEvent): void {
    e.stopPropagation();
    const filteredPersonArr = this.selectedPeople.filter(p => {
      if (!person.id && p.displayName) {
        return p.displayName !== person.displayName;
      }
      return p.id !== person.id;
    });
    this.selectedPeople = filteredPersonArr;
    this.loadState();
    this.fireCustomEvent('selectionChanged', this.selectedPeople);
<<<<<<< HEAD
    if (this.selectedPeople.length <= 0) this.showSearchIcon();

    this.input.focus();
=======
    this.input?.focus();
>>>>>>> 4b6474f0
  }

  /**
   * Checks if key pressed is an `Enter` key before removing person
   * @param person
   * @param e
   */
  protected handleRemovePersonKeyDown(person: IDynamicPerson, e: KeyboardEvent): void {
    if (e.key === 'Enter') {
      this.removePerson(person, e);
    }
  }

  /**
   * Tracks when user selects person from picker
   * @param person - contains details pertaining to selected user
   * @param event - tracks user event
   */
  protected addPerson(person: IDynamicPerson): void {
    if (person) {
      setTimeout(() => {
        this.clearInput();
      }, 50);
      const duplicatePeople = this.selectedPeople.filter(p => {
        if (!person.id && p.displayName) {
          return p.displayName === person.displayName;
        }
        return p.id === person.id;
      });

      if (duplicatePeople.length === 0) {
        this.selectedPeople = [...this.selectedPeople, person];
        this.fireCustomEvent('selectionChanged', this.selectedPeople);
        if (this.selectedPeople.length <= 0) {
          this.showSearchIcon();
        } else {
          this.hideSearchIcon();
        }
        this.loadState();
        this._foundPeople = [];
        this._arrowSelectionCount = -1;
      }
    }
  }

  private clearInput() {
    this.clearHighlighted();
    if (this.selectionMode !== 'single') {
      this.input.value = '';
    }
    this.userInput = '';
  }

  // handle input click
  private handleInputClick() {
    if (!this.flyout.isOpen) {
      this.handleUserSearch();
    }
  }

  // handle input focus
  private gainedFocus() {
    this.clearHighlighted();
    this._isFocused = true;
    this.loadState();
  }

  // handle input blur
  private lostFocus() {
    this._isFocused = false;
    this._arrowSelectionCount = -1;
    if (this.input) {
      this.input.setAttribute('aria-expanded', 'false');
      this.input.setAttribute('aria-activedescendant', '');
    }

    const peopleList = this.renderRoot.querySelector('.people-list');

    if (peopleList) {
      for (let i = 0; i < peopleList.children.length; i++) {
        peopleList.children[i].classList.remove('focused');
        peopleList.children[i].setAttribute('aria-selected', 'false');
      }
    }

    this.requestUpdate();
  }

  /**
   * Handles input from the key up events on the keyboard.
   */
  private onUserKeyUp(event: KeyboardEvent): void {
    const isPaste = (event.ctrlKey || event.metaKey) && event.key === 'v';
    const isCmdOrCtrlKey = ['ControlLeft', 'ControlRight'].includes(event.code) || event.ctrlKey || event.metaKey;
    const isArrowKey = ['ArrowDown', 'ArrowRight', 'ArrowUp', 'ArrowLeft'].includes(event.code);

    if ((!isPaste && isCmdOrCtrlKey) || isArrowKey) {
      if (isCmdOrCtrlKey || ['ArrowLeft', 'ArrowRight'].includes(event.code)) {
        // Only hide the flyout when you're doing selections with Left/Right Arrow key
        this.hideFlyout();
      }

      if (['ArrowDown'].includes(event.code)) {
        if (!this.flyout.isOpen && this._isFocused) {
          this.handleUserSearch();
        }
      }
      return;
    }

    if (event.shiftKey) {
      return;
    }

    if (event.code === 'ShiftLeft') {
      return;
    }

    if (event.code === 'Tab') {
      return;
    }

    if (event.code === 'Enter') {
      return;
    }

    if (event.code === 'Escape') {
      this.clearInput();
      this._foundPeople = [];
      this._arrowSelectionCount = -1;
      return;
    }

    if (event.code === 'Backspace' && this.userInput.length === 0 && this.selectedPeople.length > 0) {
      this.clearHighlighted();
      // remove last person in selected list
      this.selectedPeople = this.selectedPeople.splice(0, this.selectedPeople.length - 1);
      this.loadState();
      this.hideFlyout();
      if (this.selectedPeople.length <= 0) {
        this.showSearchIcon();
      }
      // fire selected people changed event
      this.fireCustomEvent('selectionChanged', this.selectedPeople);
      return;
    }

    if (event.code === 'Comma' || event.code === 'Semicolon') {
      if (this.allowAnyEmail) {
        this._setAnyEmail = true;
        event.preventDefault();
        event.stopPropagation();
      }
      return;
    }
  }

  private onUserInput(event: InputEvent) {
    const input = event.target as HTMLInputElement;
    this.userInput = input.value;
    if (this.userInput) {
      const validEmail = isValidEmail(this.userInput);
      if (validEmail && this.allowAnyEmail) {
        if (this._setAnyEmail) {
          this.handleAnyEmail();
        }
      } else {
        this.handleUserSearch();
      }
      this._setAnyEmail = false;
    }
  }

  private handleAnyEmail() {
    this._showLoading = false;
    this._arrowSelectionCount = -1;
    if (isValidEmail(this.userInput)) {
      const anyMailUser = {
        mail: this.userInput,
        displayName: this.userInput
      };
      this.addPerson(anyMailUser);
    }
    this.hideFlyout();
    if (this.input) {
      this.input.focus();
      this._isFocused = true;
    }
  }

  // handle suggestion list item click
  private handleSuggestionClick(person: IDynamicPerson): void {
    this.addPerson(person);
    this.hideFlyout();
    this.input.focus();
  }

  /**
   * Tracks event on user input in search
   * @param input - input text
   */
  private handleUserSearch() {
    if (!this._debouncedSearch) {
      this._debouncedSearch = debounce(async () => {
        const loadingTimeout = setTimeout(() => {
          this._showLoading = true;
        }, 50);

        await this.loadState();
        clearTimeout(loadingTimeout);
        this._showLoading = false;
        this._arrowSelectionCount = -1;
        this.showFlyout();
      }, 400);
    }

    this._debouncedSearch();
  }

  /**
   * Displays the search icon.
   */
  private showSearchIcon() {
    const searchIcon = this.renderRoot?.querySelector('.search-icon') as HTMLElement;
    if (searchIcon !== undefined || searchIcon !== null) {
      searchIcon.style.display = null;
    }
  }

  private hideSearchIcon() {
    const searchIcon = this.renderRoot?.querySelector('.search-icon') as HTMLElement;
    if (searchIcon !== undefined || searchIcon !== null) {
      searchIcon.style.display = 'none';
    }
  }
  /**
   * Tracks event on user search (keydown)
   * @param event - event tracked on user input (keydown)
   */
  private onUserKeyDown(event: KeyboardEvent): void {
    const selectedList = this.renderRoot.querySelector('.selected-list');
    const isCmdOrCtrlKey = event.ctrlKey || event.metaKey;
    if (isCmdOrCtrlKey && selectedList) {
      const selectedPeople = selectedList.querySelectorAll('mgt-person.selected-list__person-wrapper__person');
      this.hideFlyout();
      if (isCmdOrCtrlKey && event.code === 'ArrowLeft') {
        this._currentHighlightedUserPos =
          (this._currentHighlightedUserPos - 1 + selectedPeople.length) % selectedPeople.length;
        if (this._currentHighlightedUserPos >= 0 && !Number.isNaN(this._currentHighlightedUserPos)) {
          this._highlightedUsers.push(selectedPeople[this._currentHighlightedUserPos]);
        } else {
          this._currentHighlightedUserPos = 0;
        }
      } else if (isCmdOrCtrlKey && event.code === 'ArrowRight') {
        const person = this._highlightedUsers.pop();
        if (person) {
          const personParent = person.parentElement;
          if (personParent) {
            this.clearHighlighted(personParent);
            this._currentHighlightedUserPos++;
          }
        }
      } else if (isCmdOrCtrlKey && event.code === 'KeyA') {
        this._highlightedUsers = [];
        selectedPeople.forEach(person => this._highlightedUsers.push(person));
      }
      if (this._highlightedUsers) {
        this.highlightSelectedPeople(this._highlightedUsers);
      }
      return;
    }

    this.clearHighlighted();

    if (!this.flyout.isOpen) {
      return;
    }

    const input = event.target as HTMLInputElement;

    if (event.key === 'ArrowUp' || event.key === 'ArrowDown') {
      this.handleArrowSelection(event);
      if (input.value.length > 0) {
        event.preventDefault();
      }
    }

    if (event.code === 'Enter') {
      if (!event.shiftKey && this._foundPeople) {
        event.preventDefault();
        event.stopPropagation();

        const foundPerson = this._foundPeople[this._arrowSelectionCount];
        if (foundPerson) {
          this.addPerson(foundPerson);
          this.hideFlyout();
          this.input.value = '';
        }
      } else if (this.allowAnyEmail) {
        this.handleAnyEmail();
      }
    }

    if (event.code === 'Escape') {
      event.stopPropagation();
    }

    if (event.code === 'Tab') {
      this.hideFlyout();
    }

    if (event.code === 'Comma' || event.code === 'Semicolon') {
      if (this.allowAnyEmail) {
        event.preventDefault();
        event.stopPropagation();
        this.userInput = input.value;
        this.handleAnyEmail();
      }
    }
  }

  /**
   * Gets the text of the highlighed people and writes it to the clipboard
   */
  private async writeHighlightedText() {
    const copyText = [];
    for (const element of this._highlightedUsers) {
      // tslint:disable-next-line: no-string-literal
      const { id, displayName, email, userPrincipalName, scoredEmailAddresses } = element['_personDetails'];
      let emailAddress: string;
      if (scoredEmailAddresses && scoredEmailAddresses.length > 0) {
        emailAddress = scoredEmailAddresses.pop().address;
      } else {
        emailAddress = userPrincipalName || email;
      }

      copyText.push({ id, displayName, email: emailAddress });
    }
    let copiedTextStr: string = '';
    if (copyText.length > 0) {
      copiedTextStr = JSON.stringify(copyText);
    }

    await navigator.clipboard.writeText(copiedTextStr);
  }

  /**
   * Handles the cut event when it is fired
   */
  private async handleCut() {
    await this.writeHighlightedText();
    this.removeHighlightedOnCut();
  }

  /**
   * Handles the copy event when it is fired
   */
  private async handleCopy() {
    await this.writeHighlightedText();
  }

  /**
   * Parses the copied people text and adds them when you paste
   */
  private async handlePaste() {
    try {
      const copiedText = await navigator.clipboard.readText();
      if (copiedText) {
        try {
          const people = JSON.parse(copiedText);
          if (people && people.length > 0) {
            for (const person of people) {
              this.addPerson(person);
            }
          }
        } catch (error) {
          if (error instanceof SyntaxError) {
            const _delimeters = [',', ';'];
            let listOfUsers: string[];
            try {
              for (let i = 0; i < _delimeters.length; i++) {
                listOfUsers = copiedText.split(_delimeters[i]);
                if (listOfUsers.length > 1) {
                  this.hideFlyout();
                  this.selectUsersById(listOfUsers);
                  break;
                }
              }
              // tslint:disable-next-line: no-empty
            } catch (error) {}
          }
        }
      }
    } catch (error) {
      // 'navigator.clipboard.readText is not a function' error is thrown in Mozilla
      // more information here https://developer.mozilla.org/en-US/docs/Web/API/Clipboard/readText#browser_compatibility
      // Firefox only supports reading the clipboard in browser extensions,
      // using the "clipboardRead" extension permission.
    }
  }

  /**
   * Removes only the highlighted elements from the peoplePicker during cut operations.
   */
  private removeHighlightedOnCut() {
    this.selectedPeople = this.selectedPeople.splice(0, this.selectedPeople.length - this._highlightedUsers.length);
    this._highlightedUsers = [];
    this._currentHighlightedUserPos = 0;
    this.loadState();
    this.hideFlyout();
    this.fireCustomEvent('selectionChanged', this.selectedPeople);
  }
  /**
   * Changes the color class to show which people are selected for copy/cut-paste
   * @param people list of selected people classes
   */
  private highlightSelectedPeople(people: Element[]) {
    for (let i = 0; i < people.length; i++) {
      const person = people[i];
      const parentElement = person.parentElement;
      parentElement.setAttribute('class', 'selected-list__person-wrapper-highlighted');

      const personNodes = Array.from(parentElement.getElementsByClassName('selected-list__person-wrapper__person'));
      if (personNodes && personNodes.length > 0) {
        const personNode = personNodes.pop();
        personNode.setAttribute('class', 'selected-list__person-wrapper-highlighted__person');
      }

      const gradientNodes = Array.from(
        parentElement.getElementsByClassName('selected-list__person-wrapper__overflow__gradient')
      );
      if (gradientNodes && gradientNodes.length > 0) {
        const gradientNode = gradientNodes.pop();
        gradientNode.setAttribute('class', 'selected-list__person-wrapper-highlighted__overflow__gradient');
      }

      const closeIconNodes = Array.from(
        parentElement.getElementsByClassName('selected-list__person-wrapper__overflow__close-icon')
      );
      if (closeIconNodes && closeIconNodes.length > 0) {
        const closeIconNode = closeIconNodes.pop();
        closeIconNode.setAttribute('class', 'selected-list__person-wrapper-highlighted__overflow__close-icon');
      }
    }
  }

  /**
   * Defaults the people class back to the normal view
   */
  private clearHighlighted(node?: Element) {
    if (node) {
      this.clearNodeHighlights(node);
    } else {
      for (let i = 0; i < this._highlightedUsers.length; i++) {
        const person = this._highlightedUsers[i];
        const parentElement = person.parentElement;
        if (parentElement) {
          this.clearNodeHighlights(parentElement);
        }
      }
      this._highlightedUsers = [];
      this._currentHighlightedUserPos = 0;
    }
  }

  /**
   * Returns the original classes of a highlighted person element
   * @param node a highlighted node element
   */
  private clearNodeHighlights(node: Element) {
    node.setAttribute('class', 'selected-list__person-wrapper');

    const personNodes = Array.from(node.getElementsByClassName('selected-list__person-wrapper-highlighted__person'));
    if (personNodes && personNodes.length > 0) {
      const personNode = personNodes.pop();
      personNode.setAttribute('class', 'selected-list__person-wrapper__person');
    }

    const gradientNodes = Array.from(
      node.getElementsByClassName('selected-list__person-wrapper-highlighted__overflow__gradient')
    );
    if (gradientNodes && gradientNodes.length > 0) {
      const gradientNode = gradientNodes.pop();
      gradientNode.setAttribute('class', 'selected-list__person-wrapper__overflow__gradient');
    }

    const closeIconNodes = Array.from(
      node.getElementsByClassName('selected-list__person-wrapper-highlighted__overflow__close-icon')
    );
    if (closeIconNodes && closeIconNodes.length > 0) {
      const closeIconNode = closeIconNodes.pop();
      closeIconNode.setAttribute('class', 'selected-list__person-wrapper__overflow__close-icon');
    }
  }

  /**
   * Tracks user key selection for arrow key selection of people
   * @param event - tracks user key selection
   */
  private handleArrowSelection(event?: KeyboardEvent): void {
    const peopleList = this.renderRoot.querySelector('.people-list');

    if (peopleList && peopleList.children.length) {
      if (event) {
        // update arrow count
        if (event.key === 'ArrowUp') {
          if (this._arrowSelectionCount === -1) {
            this._arrowSelectionCount = 0;
          } else {
            this._arrowSelectionCount =
              (this._arrowSelectionCount - 1 + peopleList.children.length) % peopleList.children.length;
          }
        }
        if (event.key === 'ArrowDown') {
          if (this._arrowSelectionCount === -1) {
            this._arrowSelectionCount = 0;
          } else {
            this._arrowSelectionCount = (this._arrowSelectionCount + 1) % peopleList.children.length;
          }
        }
      }

      // reset background color
      // reset aria-selected to false
      // tslint:disable-next-line: prefer-for-of
      for (let i = 0; i < peopleList.children.length; i++) {
        peopleList.children[i].classList.remove('focused');
        peopleList.children[i].setAttribute('aria-selected', 'false');
      }

      // set selected background
      // set aria-selected to true
      const focusedItem = peopleList.children[this._arrowSelectionCount] as HTMLElement;

      if (focusedItem) {
        focusedItem.classList.add('focused');
        focusedItem.scrollIntoView({ behavior: 'smooth', block: 'nearest', inline: 'nearest' });
        focusedItem.setAttribute('aria-selected', 'true');
        this.input.setAttribute('aria-activedescendant', peopleList.children[this._arrowSelectionCount].id);
      }
    }
  }

  /**
   * Filters people searched from already selected people
   * @param people - array of people returned from query to Graph
   */
  private filterPeople(people: IDynamicPerson[]): IDynamicPerson[] {
    // check if people need to be updated
    // ensuring people list is displayed
    // find ids from selected people
    const uniquePeople: IDynamicPerson[] = [];
    if (people && people.length > 0) {
      people = people.filter(person => person);
      const idFilter = this.selectedPeople.map(el => {
        return el.id ? el.id : el.displayName;
      });

      // filter id's
      const filtered = people.filter((person: IDynamicPerson) => {
        if (person?.id) {
          return idFilter.indexOf(person.id) === -1;
        } else {
          return idFilter.indexOf(person?.displayName) === -1;
        }
      });

      // remove duplicates
      const dupsSet: Set<string> = new Set();
      for (let i = 0; i < filtered.length; i++) {
        const person = JSON.stringify(filtered[i]);
        dupsSet.add(person);
      }

      dupsSet.forEach((person: string) => {
        const p: IDynamicPerson = JSON.parse(person) as IDynamicPerson;
        uniquePeople.push(p);
      });
    }
    return uniquePeople;
  }

  // stop propagating wheel event to flyout so mouse scrolling works
  private handleSectionScroll(e: WheelEvent) {
    const target = this.renderRoot.querySelector('.flyout-root') as HTMLElement;
    if (target) {
      if (
        !(e.deltaY < 0 && target.scrollTop === 0) &&
        !(e.deltaY > 0 && target.clientHeight + target.scrollTop >= target.scrollHeight - 1)
      ) {
        e.stopPropagation();
      }
    }
  }
}<|MERGE_RESOLUTION|>--- conflicted
+++ resolved
@@ -248,11 +248,7 @@
   }
 
   /**
-<<<<<<< HEAD
-   * User type to search for.
-=======
    * The type of user to search for. Default is any.
->>>>>>> 4b6474f0
    *
    * @readonly
    * @type {UserType}
@@ -564,8 +560,6 @@
   private _userFilters: string;
   private _groupFilters: string;
   private _peopleFilters: string;
-<<<<<<< HEAD
-=======
   private _defaultSelectedGroupIds: string[];
   private _defaultSelectedUserIds: string[];
   private _selectedPeople: IDynamicPerson[] = [];
@@ -573,7 +567,6 @@
   private _people: IDynamicPerson[];
   private _transitiveSearch: boolean;
 
->>>>>>> 4b6474f0
   private defaultPeople: IDynamicPerson[];
 
   // tracking of user arrow key input for selection
@@ -1339,13 +1332,9 @@
     this.selectedPeople = filteredPersonArr;
     this.loadState();
     this.fireCustomEvent('selectionChanged', this.selectedPeople);
-<<<<<<< HEAD
     if (this.selectedPeople.length <= 0) this.showSearchIcon();
 
-    this.input.focus();
-=======
     this.input?.focus();
->>>>>>> 4b6474f0
   }
 
   /**
