--- conflicted
+++ resolved
@@ -595,12 +595,8 @@
       font-size: $line1-font-size;
       font-weight: $line1-font-weight;
       text-transform: $text-transform;
-<<<<<<< HEAD
-      line-height: 20px;
+      line-height: $line1-line-height;
       width: fit-content;
-=======
-      line-height: $line1-line-height;
->>>>>>> 069309d4
     }
 
     .line2 {
