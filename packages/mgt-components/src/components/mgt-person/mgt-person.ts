--- conflicted
+++ resolved
@@ -1007,24 +1007,17 @@
       if (this.hasTemplate('line4')) {
         // Render the line4 template
         const template = this.renderTemplate('line4', { person });
-<<<<<<< HEAD
         details.push(html`
           <div class="line4" @click=${() =>
             this.handleLine4Clicked()} role="presentation" aria-label="${text}">${template}</div>
         `);
-=======
-        details.push(html` 
-           <div class="line4" @click=${() =>
-             this.handleLine4Clicked()} role="presentation" aria-label="${text}">${template}</div>
-         `);
->>>>>>> 069309d4
       } else {
         // Render the line4 property value
         if (text) {
           details.push(html`
-             <div class="line4" @click=${() =>
-               this.handleLine4Clicked()} role="presentation" aria-label="${text}">${text}</div>
-           `);
+            <div class="line4" @click=${() =>
+              this.handleLine4Clicked()} role="presentation" aria-label="${text}">${text}</div>
+          `);
         }
       }
     }
