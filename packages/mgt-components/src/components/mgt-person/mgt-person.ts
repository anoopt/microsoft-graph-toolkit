/**
 * -------------------------------------------------------------------------------------------
 * Copyright (c) Microsoft Corporation.  All Rights Reserved.  Licensed under the MIT License.
 * See License in the project root for license information.
 * -------------------------------------------------------------------------------------------
 */

import { Contact, Presence } from '@microsoft/microsoft-graph-types';
import { html, TemplateResult } from 'lit';
import { customElement, property, state } from 'lit/decorators.js';
import { classMap } from 'lit/directives/class-map.js';
import { findPeople, getEmailFromGraphEntity } from '../../graph/graph.people';
import { getGroupImage, getPersonImage } from '../../graph/graph.photos';
import { getUserPresence } from '../../graph/graph.presence';
import { getUserWithPhoto } from '../../graph/graph.userWithPhoto';
import { findUsers, getMe, getUser } from '../../graph/graph.user';
import { AvatarSize, IDynamicPerson, ViewType } from '../../graph/types';
import { Providers, ProviderState, MgtTemplatedComponent } from '@microsoft/mgt-element';
import '../../styles/style-helper';
import { getSvg, SvgIcon } from '../../utils/SvgHelper';
import { MgtPersonCard } from '../mgt-person-card/mgt-person-card';
import '../sub-components/mgt-flyout/mgt-flyout';
import { MgtFlyout } from '../sub-components/mgt-flyout/mgt-flyout';
import { PersonCardInteraction } from './../PersonCardInteraction';
import { styles } from './mgt-person-css';

export { PersonCardInteraction } from '../PersonCardInteraction';

/**
 * Enumeration to define what parts of the person component render
 *
 * @export
 * @enum {number}
 */
export enum PersonViewType {
  /**
   * Render only the avatar
   */
  avatar = 2,

  /**
   * Render the avatar and one line of text
   */
  oneline = 3,

  /**
   * Render the avatar and two lines of text
   */
  twolines = 4,

  /**
   * Render the avatar and three lines of text
   */
  threelines = 5,

  /**
   * Render the avatar and four lines of text
   */
  fourlines = 6
}

export enum avatarType {
  /**
   * Renders avatar photo if available, falls back to initials
   */
  photo = 'photo',

  /**
   * Forces render avatar initials
   */
  initials = 'initials'
}

/**
 * Configuration object for the Person component
 *
 * @export
 * @interface MgtPersonConfig
 */
export interface MgtPersonConfig {
  /**
   * Sets or gets whether the person component can use Contacts APIs to
   * find contacts and their images
   *
   * @type {boolean}
   */
  useContactApis: boolean;
}

/**
 * Person properties part of original set provided by graph by default
 */
const defaultPersonProperties = [
  'businessPhones',
  'displayName',
  'givenName',
  'jobTitle',
  'department',
  'mail',
  'mobilePhone',
  'officeLocation',
  'preferredLanguage',
  'surname',
  'userPrincipalName',
  'id'
];

/**
 * The person component is used to display a person or contact by using their photo, name, and/or email address.
 *
 * @export
 * @class MgtPerson
 * @extends {MgtTemplatedComponent}
 *
 * @fires line1clicked - Fired when line1 is clicked
 * @fires line2clicked - Fired when line2 is clicked
 * @fires line3clicked - Fired when line3 is clicked
 * @fires line4clicked - Fired when line4 is clicked
 *
 * @cssprop --avatar-size - {Length} Avatar size
 * @cssprop --avatar-border - {String} Avatar border
 * @cssprop --avatar-border-radius - {String} Avatar border radius
 * @cssprop --avatar-cursor - {String} Avatar cursor
 * @cssprop --initials-color - {Color} Initials color
 * @cssprop --initials-background-color - {Color} Initials background color
 * @cssprop --font-family - {String} Font family
 * @cssprop --font-size - {Length} Font size
 * @cssprop --font-weight - {Length} Font weight
 * @cssprop --color - {Color} Color
 * @cssprop --presence-background-color - {Color} Presence badge background color
 * @cssprop --presence-icon-color - {Color} Presence badge icon color
 * @cssprop --text-transform - {String} text transform
 * @cssprop --line1-font-size - {Length} Line 1 font size
 * @cssprop --line1-line-height - {Length} Line 1 line height
 * @cssprop --line2-font-size - {Length} Line 2 font size
 * @cssprop --line2-font-weight - {Length} Line 2 font weight
 * @cssprop --line2-line-height - {Length} Line 2 line height
 * @cssprop --line2-color - {Color} Line 2 color
 * @cssprop --line2-text-transform - {String} Line 2 text transform
 * @cssprop --line3-font-size - {Length} Line 3 font size
 * @cssprop --line3-font-weight - {Length} Line 3 font weight
 * @cssprop --line3-line-height - {Length} Line 3 line height
 * @cssprop --line3-color - {Color} Line 2 color
 * @cssprop --line3-text-transform - {String} Line 2 text transform
 * @cssprop --line4-font-size - {Length} Line 2 font size
 * @cssprop --line4-font-weight - {Length} Line 2 font weight
 * @cssprop --line4-color - {Color} Line 2 color
 * @cssprop --line4-text-transform - {String} Line 2 text transform
 * @cssprop --details-spacing - {Length} spacing between avatar and person details
 * @cssprop --details-cta-spacing - {Length} spacing between person details and CTA icons
 * @cssprop --person-flex-direction - {String} flex direction associated with the avatar and details
 * @cssprop --focus-offset - {Length} spacing between element and focus ring
 */
@customElement('mgt-person')
export class MgtPerson extends MgtTemplatedComponent {
  /**
   * Array of styles to apply to the element. The styles should be defined
   * using the `css` tag function.
   */
  static get styles() {
    return styles;
  }

  /**
   * Global Configuration object for all
   * person components
   *
   * @static
   * @type {MgtPersonConfig}
   * @memberof MgtPerson
   */
  public static config: MgtPersonConfig = {
    useContactApis: true
  };

  /**
   * allows developer to define name of person for component
   * @type {string}
   */
  @property({
    attribute: 'person-query'
  })
  public get personQuery(): string {
    return this._personQuery;
  }
  public set personQuery(value: string) {
    if (value === this._personQuery) {
      return;
    }

    this._personQuery = value;
    this.personDetailsInternal = null;
    this.requestStateUpdate();
  }

  /**
   * Fallback when no user is found
   * @type {IDynamicPerson}
   */
  @property({
    attribute: 'fallback-details',
    type: Object
  })
  public get fallbackDetails(): IDynamicPerson {
    return this._fallbackDetails;
  }
  public set fallbackDetails(value: IDynamicPerson) {
    if (value === this._fallbackDetails) {
      return;
    }

    this._fallbackDetails = value;

    if (this.personDetailsInternal) {
      return;
    }

    if (value && value.displayName) {
      this._personAvatarBg = this.getColorFromName(value.displayName);
    } else {
      this._personAvatarBg = 'lightGrey';
    }
    this.requestStateUpdate();
  }

  /**
   * user-id property allows developer to use id value to determine person
   * @type {string}
   */
  @property({
    attribute: 'user-id'
  })
  public get userId(): string {
    return this._userId;
  }
  public set userId(value: string) {
    if (value === this._userId) {
      return;
    }

    this._userId = value;
    this.personDetailsInternal = null;
    this.requestStateUpdate();
  }

  /**
   * determines if person component renders presence
   * @type {boolean}
   */
  @property({
    attribute: 'show-presence',
    type: Boolean
  })
  public showPresence: boolean;

  /**
   * determines person component avatar size and apply presence badge accordingly
   * @type {AvatarSize}
   */
  @property({
    attribute: 'avatar-size',
    type: String
  })
  public avatarSize: AvatarSize;

  /**
   * object containing Graph details on person
   * a copy of person-details attribute
   * @type {IDynamicPerson}
   */
  @property({
    attribute: null,
    type: Object
  })
  private get personDetailsInternal(): IDynamicPerson {
    return this._personDetailsInternal;
  }

  private set personDetailsInternal(value: IDynamicPerson) {
    if (this._personDetailsInternal === value) {
      return;
    }

    this._personDetailsInternal = value;
    if (value && value.displayName) {
      this._personAvatarBg = this.getColorFromName(value.displayName);
    } else {
      this._personAvatarBg = 'lightGrey';
    }

    this._fetchedImage = null;
    this._fetchedPresence = null;

    this.requestStateUpdate();
    this.requestUpdate('personDetailsInternal');
  }

  /**
   * object containing Graph details on person
   * @type {IDynamicPerson}
   */
  @property({
    attribute: 'person-details',
    type: Object
  })
  public get personDetails(): IDynamicPerson {
    return this._personDetails;
  }

  public set personDetails(value: IDynamicPerson) {
    if (this._personDetails === value) {
      return;
    }

    this._personDetails = value;
    if (value && value.displayName) {
      this._personAvatarBg = this.getColorFromName(value.displayName);
    } else {
      this._personAvatarBg = 'lightGrey';
    }

    this._fetchedImage = null;
    this._fetchedPresence = null;

    this.requestStateUpdate();
    this.requestUpdate('personDetails');
  }

  /**
   * Set the image of the person
   *
   * @type {string}
   * @memberof MgtPersonCard
   */
  @property({
    attribute: 'person-image',
    type: String
  })
  public get personImage(): string {
    return this._personImage || this._fetchedImage;
  }
  public set personImage(value: string) {
    if (value === this._personImage) {
      return;
    }

    this._isInvalidImageSrc = !value;
    const oldValue = this._personImage;
    this._personImage = value;
    this.requestUpdate('personImage', oldValue);
  }

  /**
   * Sets whether the person image should be fetched
   * from the Microsoft Graph based on the personDetailsInternal
   * provided by the user
   *
   * @type {boolean}
   * @memberof MgtPerson
   */
  @property({
    attribute: 'fetch-image',
    type: Boolean
  })
  public fetchImage: boolean;

  /**
   * Sets whether to disable the person image fetch
   * from the Microsoft Graph
   *
   * @type {boolean}
   * @memberof MgtPerson
   */
  @property({
    attribute: 'disable-image-fetch',
    type: Boolean
  })
  public disableImageFetch: boolean;

  /**
   * Sets the vertical layout of
   * the Person Card
   *
   * @type {boolean}
   * @memberof MgtPerson
   */
  @property({
    attribute: 'vertical-layout',
    type: Boolean
  })
  public verticalLayout: boolean;

  /**
   * Determines and sets person avatar
   *
   *
   * @type {string}
   * @memberof MgtPerson
   */
  @property({
    attribute: 'avatar-type',
    converter: value => {
      value = value.toLowerCase();

      if (value === 'initials') {
        return avatarType.initials;
      } else {
        return avatarType.photo;
      }
    }
  })
  public get avatarType(): string {
    return this._avatarType;
  }
  public set avatarType(value: string) {
    if (value === this._avatarType) {
      return;
    }

    this._avatarType = value;
    this.requestStateUpdate();
  }

  /**
   * Gets or sets presence of person
   *
   * @type {MicrosoftGraph.Presence}
   * @memberof MgtPerson
   */
  @property({
    attribute: 'person-presence',
    type: Object
  })
  public get personPresence(): Presence {
    return this._personPresence || this._fetchedPresence;
  }
  public set personPresence(value: Presence) {
    if (value === this._personPresence) {
      return;
    }

    const oldValue = this._personPresence;
    this._personPresence = value;
    this.requestUpdate('personPresence', oldValue);
  }

  /**
   * Sets how the person-card is invoked
   * Set to PersonCardInteraction.none to not show the card
   *
   * @type {PersonCardInteraction}
   * @memberof MgtPerson
   */
  @property({
    attribute: 'person-card',
    converter: (value, type) => {
      value = value.toLowerCase();
      if (typeof PersonCardInteraction[value] === 'undefined') {
        return PersonCardInteraction.none;
      } else {
        return PersonCardInteraction[value];
      }
    }
  })
  public personCardInteraction: PersonCardInteraction;

  /**
   * Get the scopes required for person
   *
   * @static
   * @return {*}  {string[]}
   * @memberof MgtPerson
   */
  public static get requiredScopes(): string[] {
    const scopes = ['user.readbasic.all', 'user.read', 'people.read', 'presence.read.all', 'presence.read'];

    if (MgtPerson.config.useContactApis) {
      scopes.push('contacts.read');
    }

    return scopes;
  }

  /**
   * Gets the flyout element
   *
   * @protected
   * @type {MgtFlyout}
   * @memberof MgtPerson
   */
  protected get flyout(): MgtFlyout {
    return this.renderRoot.querySelector('.flyout');
  }

  /**
   * Sets the property of the personDetailsInternal to use for the first line of text.
   * Default is displayName.
   *
   * @type {string}
   * @memberof MgtPerson
   */
  @property({ attribute: 'line1-property' }) public line1Property: string;

  /**
   * Sets the property of the personDetailsInternal to use for the second line of text.
   * Default is mail.
   *
   * @type {string}
   * @memberof MgtPerson
   */
  @property({ attribute: 'line2-property' }) public line2Property: string;

  /**
   * Sets the property of the personDetailsInternal to use for the third line of text.
   * Default is mail.
   *
   * @type {string}
   * @memberof MgtPerson
   */
  @property({ attribute: 'line3-property' }) public line3Property: string;

  /**
   * Sets the property of the personDetailsInternal to use for the fourth line of text.
   * Default is mail.
   *
   * @type {string}
   * @memberof MgtPerson
   */
  @property({ attribute: 'line4-property' }) public line4Property: string;

  /**
   * Sets what data to be rendered (image only, oneLine, twoLines).
   * Default is 'image'.
   *
   * @type {ViewType | PersonViewType}
   * @memberof MgtPerson
   */
  @property({
    converter: value => {
      if (!value || value.length === 0) {
        return ViewType.image;
      }

      value = value.toLowerCase();

      if (typeof ViewType[value] === 'undefined') {
        return ViewType.image;
      } else {
        return ViewType[value];
      }
    }
  })
  public view: ViewType | PersonViewType;

  @state() private _fetchedImage: string;
  @state() private _fetchedPresence: Presence;
  @state() private _isInvalidImageSrc: boolean;
  @state() private _personCardShouldRender: boolean;

  private _personDetailsInternal: IDynamicPerson;
  private _personDetails: IDynamicPerson;
  private _fallbackDetails: IDynamicPerson;
  private _personAvatarBg: string;
  private _personImage: string;
  private _personPresence: Presence;
  private _personQuery: string;
  private _userId: string;
  private _avatarType: string;

  private _mouseLeaveTimeout;
  private _mouseEnterTimeout;

  constructor() {
    super();

    // defaults
    this.personCardInteraction = PersonCardInteraction.none;
    this.line1Property = 'displayName';
    this.line2Property = 'jobTitle';
    this.line3Property = 'department';
    this.line4Property = 'email';
    this.view = ViewType.image;
    this.avatarSize = 'auto';
    this.disableImageFetch = false;
    this._isInvalidImageSrc = false;
    this._avatarType = 'photo';
    this.verticalLayout = false;
  }

  /**
   * Invoked on each update to perform rendering tasks. This method must return
   * a lit-html TemplateResult. Setting properties inside this method will *not*
   * trigger the element to update.
   */
  public render() {
    // Loading
    if (this.isLoadingState && !this.personDetails && !this.personDetailsInternal && !this.fallbackDetails) {
      return this.renderLoading();
    }

    // Prep data
    const person = this.personDetails || this.personDetailsInternal || this.fallbackDetails;
    const image = this.getImage();
    const presence = this.personPresence || this._fetchedPresence;

    if (!person && !image) {
      return this.renderNoData();
    }
    if (!(person && person.personImage) && image) {
      person.personImage = image;
    }

    // Default template
    let personTemplate = this.renderTemplate('default', { person, personImage: image, personPresence: presence });

    if (!personTemplate) {
      const detailsTemplate: TemplateResult = this.renderDetails(person, presence);
      const imageWithPresenceTemplate: TemplateResult = this.renderAvatar(person, image, presence);

      const rootClasses = {
        'person-root': true,
        clickable: this.personCardInteraction === PersonCardInteraction.click,
        vertical: this.isVertical()
      };

      personTemplate = html`
         <div class=${classMap(rootClasses)}>
           ${imageWithPresenceTemplate} ${detailsTemplate}
         </div>
       `;
    }

    if (this.personCardInteraction !== PersonCardInteraction.none) {
      personTemplate = this.renderFlyout(personTemplate, person, image, presence);
    }

    return html`
       <div
         class="root"
         dir=${this.direction}
         @click=${this.handleMouseClick}
         @mouseenter=${this.handleMouseEnter}
         @mouseleave=${this.handleMouseLeave}
         @keydown=${this.handleKeyDown}
         tabindex=0
       >
         ${personTemplate}
       </div>
     `;
  }

  /**
   * Render the loading state
   *
   * @protected
   * @returns {TemplateResult}
   * @memberof MgtPerson
   */
  protected renderLoading(): TemplateResult {
    return this.renderTemplate('loading', null) || html``;
  }

  /**
   * Clears state of the component
   *
   * @protected
   * @memberof MgtPerson
   */
  protected clearState(): void {
    this._personImage = '';
    this._personDetailsInternal = null;
    this._fetchedImage = null;
    this._fetchedPresence = null;
  }

  /**
   * Render the state when no data is available
   *
   * @protected
   * @returns {TemplateResult}
   * @memberof MgtPerson
   */
  protected renderNoData(): TemplateResult {
    const noDataTemplate = this.renderTemplate('no-data', null);
    if (noDataTemplate) {
      return noDataTemplate;
    }

    const avatarClasses = {
      'avatar-icon': true,
      vertical: this.isVertical(),
      small: !this.isLargeAvatar(),
      threeLines: this.isThreeLines(),
      fourLines: this.isFourLines()
    };

    return html`
       <i class=${classMap(avatarClasses)}></i>
     `;
  }

  /**
   * Render a person icon.
   *
   * @protected
   * @returns
   * @memberof MgtPerson
   */
  protected renderPersonIcon() {
    return html`
       <svg width="10" height="13" viewBox="0 0 10 13" fill="none" xmlns="http://www.w3.org/2000/svg">
       <path d="M8.5 7C9.32843 7 10 7.67157 10 8.5V9C10 10.9714 8.14049 13 5 13C1.85951 13 0 10.9714 0 9V8.5C0 7.67157 0.671573 7 1.5 7H8.5ZM8.5 8H1.5C1.22386 8 1 8.22386 1 8.5V9C1 10.4376 2.43216 12 5 12C7.56784 12 9 10.4376 9 9V8.5C9 8.22386 8.77614 8 8.5 8ZM5 0.5C6.51878 0.5 7.75 1.73122 7.75 3.25C7.75 4.76878 6.51878 6 5 6C3.48122 6 2.25 4.76878 2.25 3.25C2.25 1.73122 3.48122 0.5 5 0.5ZM5 1.5C4.0335 1.5 3.25 2.2835 3.25 3.25C3.25 4.2165 4.0335 5 5 5C5.9665 5 6.75 4.2165 6.75 3.25C6.75 2.2835 5.9665 1.5 5 1.5Z" fill="#616161"/>
       </svg>
     `;
  }

  /**
   * Render the image part of the person template.
   * If the image is unavailable, the person's initials will be used instead.
   *
   * @protected
   * @param {string} [imageSrc]
   * @param {IDynamicPerson} [personDetailsInternal]
   * @returns
   * @memberof MgtPerson
   */
  protected renderImage(personDetailsInternal: IDynamicPerson, imageSrc: string) {
    const title =
      personDetailsInternal && this.personCardInteraction === PersonCardInteraction.none
        ? personDetailsInternal.displayName || getEmailFromGraphEntity(personDetailsInternal) || ''
        : '';
    if (imageSrc && !this._isInvalidImageSrc && this._avatarType === 'photo') {
      return html`
         <div class="img-wrapper">
           <img alt=${personDetailsInternal.displayName} src=${imageSrc} @error=${() =>
        (this._isInvalidImageSrc = true)} />
         </div>
       `;
    } else if (personDetailsInternal) {
      const initials = this.getInitials(personDetailsInternal);

      return html`
         <span class="initials-text" aria-label="${initials}">
           ${
             initials && initials.length
               ? html`
                 ${initials}
               `
               : html`
                 <i class="contact-icon">
                 ${this.renderPersonIcon()}
                 </i>
               `
           }
         </span>
       `;
    }
  }

  /**
   * Render presence for the person.
   *
   * @protected
   * @param
   * @memberof MgtPersonCard
   */
  protected renderPresence(presence: Presence): TemplateResult {
    if (!this.showPresence || !presence) {
      return html``;
    }

    let statusClass = null;
    // attach appropriate css class to show different icons
    switch (presence.availability) {
      case 'DoNotDisturb':
        switch (presence.activity) {
          case 'OutOfOffice':
            statusClass = 'presence-oof-dnd';
            break;
          default:
            statusClass = 'presence-dnd';
            break;
        }
        break;
      case 'BeRightBack':
        statusClass = 'presence-away';
        break;
      case 'Available':
        switch (presence.activity) {
          case 'Available':
            statusClass = 'presence-available';
            break;
          case 'OutOfOffice':
            statusClass = 'presence-oof-available';
            break;
        }
        break;
      case 'Busy':
        switch (presence.activity) {
          case 'OutOfOffice':
            statusClass = 'presence-oof-busy';
            break;
          default:
            // 'Busy', 'InACall', 'InAMeeting'
            statusClass = 'presence-busy';
            break;
        }
        break;
      case 'Away':
        switch (presence.activity) {
          case 'Away':
            statusClass = 'presence-away';
            break;
          case 'OutOfOffice':
            statusClass = 'presence-oof-offline';
            break;
        }
        break;
      case 'Offline':
        switch (presence.activity) {
          case 'Offline':
            statusClass = 'presence-offline';
            break;
          case 'OutOfOffice':
            statusClass = 'presence-oof-offline';
            break;
          case 'OffWork':
            statusClass = 'presence-offline';
            break;
        }
        break;
      default:
        statusClass = 'presence-offline';
        break;
    }

    const presenceClasses = {
      'ms-Icon': true,
      'presence-basic': true
    };

    presenceClasses[statusClass] = true;
    // workaround because SkypeArrow icon from fluent doesn't work ¯\_(ツ)_/¯
    let iconHtml = null;
    if (statusClass === 'presence-oof-offline') {
      iconHtml = html`
         <div class="ms-Icon presence-basic presence-oof-offline-wrapper">
           <i class="presence-oof-offline">
             ${getSvg(SvgIcon.SkypeArrow, '#666666')}
           </i>
         </div>
       `;
    } else {
      iconHtml = html`
         <i class=${classMap(presenceClasses)} aria-hidden="true"></i>
       `;
    }
    const userPresenceClass = {
      'user-presence': true
    };
    userPresenceClass[statusClass] = true;

    return html`
       <div class=${classMap(userPresenceClass)} title=${presence.activity} aria-label=${presence.activity} role="img">
         ${iconHtml}
       </div>
     `;
  }

  /**
   * Render image with presence for the person.
   *
   * @protected
   * @param
   * @memberof MgtPersonCard
   */
  protected renderAvatar(personDetailsInternal: IDynamicPerson, image: string, presence: Presence): TemplateResult {
    const title =
      personDetailsInternal && this.personCardInteraction === PersonCardInteraction.none
        ? personDetailsInternal.displayName || getEmailFromGraphEntity(personDetailsInternal) || ''
        : '';

    const imageClasses = {
      initials: !image || this._isInvalidImageSrc || this._avatarType === 'initials',
      small: !this.isLargeAvatar(),
      threeLines: this.isThreeLines(),
      fourLines: this.isFourLines(),
      'user-avatar': true,
      vertical: this.isVertical()
    };

    if ((!image || this._isInvalidImageSrc || this._avatarType === 'initials') && personDetailsInternal) {
      // add avatar background color
      imageClasses[this._personAvatarBg] = true;
    }

    const imageTemplate: TemplateResult = this.renderImage(personDetailsInternal, image);
    const presenceTemplate: TemplateResult = this.renderPresence(presence);

    return html`
       <div class=${classMap(imageClasses)} title=${title} aria-label=${title}>
         ${imageTemplate} ${presenceTemplate}
       </div>
     `;
  }

  private handleLine1Clicked() {
    this.fireCustomEvent('line1clicked', this.personDetailsInternal);
  }

  private handleLine2Clicked() {
    this.fireCustomEvent('line2clicked', this.personDetailsInternal);
  }

  private handleLine3Clicked() {
    this.fireCustomEvent('line3clicked', this.personDetailsInternal);
  }

  private handleLine4Clicked() {
    this.fireCustomEvent('line4clicked', this.personDetailsInternal);
  }

  /**
   * Render the details part of the person template.
   *
   * @protected
   * @param {IDynamicPerson} [person]
   * @param {string} [image]
   * @returns {TemplateResult}
   * @memberof MgtPerson
   */
  protected renderDetails(personProps: IDynamicPerson, presence?: Presence): TemplateResult {
    if (!personProps || this.view === ViewType.image || this.view === PersonViewType.avatar) {
      return html``;
    }

<<<<<<< HEAD
    // tslint:disable-next-line: completed-docs
=======
>>>>>>> 710d6b9b
    const person: IDynamicPerson & { presenceActivity?: string; presenceAvailability?: string } = personProps;
    if (presence) {
      person.presenceActivity = presence?.activity;
      person.presenceAvailability = presence?.availability;
    }

    const details: TemplateResult[] = [];

    if (this.view > ViewType.image) {
      const text = this.getTextFromProperty(person, this.line1Property);
      if (this.hasTemplate('line1')) {
        // Render the line1 template
        const template = this.renderTemplate('line1', { person });
        details.push(html`
           <div class="line1" @click=${() =>
             this.handleLine1Clicked()} role="presentation" aria-label="${text}">${template}</div>
         `);
      } else {
        // Render the line1 property value
        if (text) {
          details.push(html`
             <div class="line1" @click=${() =>
               this.handleLine1Clicked()} role="presentation" aria-label="${text}">${text}</div>
           `);
        }
      }
    }

    if (this.view > ViewType.oneline) {
      const text = this.getTextFromProperty(person, this.line2Property);
      if (this.hasTemplate('line2')) {
        // Render the line2 template
        const template = this.renderTemplate('line2', { person });
        details.push(html`
           <div class="line2" @click=${() =>
             this.handleLine2Clicked()} role="presentation" aria-label="${text}">${template}</div>
         `);
      } else {
        // Render the line2 property value
        if (text) {
          details.push(html`
             <div class="line2" @click=${() =>
               this.handleLine2Clicked()} role="presentation" aria-label="${text}">${text}</div>
           `);
        }
      }
    }

    if (this.view > ViewType.twolines) {
      const text = this.getTextFromProperty(person, this.line3Property);
      if (this.hasTemplate('line3')) {
        // Render the line3 template
        const template = this.renderTemplate('line3', { person });
        details.push(html`
           <div class="line3" @click=${() =>
             this.handleLine3Clicked()} role="presentation" aria-label="${text}">${template}</div>
         `);
      } else {
        // Render the line3 property value
        if (text) {
          details.push(html`
             <div class="line3" @click=${() =>
               this.handleLine3Clicked()} role="presentation" aria-label="${text}">${text}</div>
           `);
        }
      }
    }

    if (this.view > ViewType.threelines) {
      const text = this.getTextFromProperty(person, this.line4Property);
      if (this.hasTemplate('line4')) {
        // Render the line4 template
        const template = this.renderTemplate('line4', { person });
        details.push(html`
          <div class="line4" @click=${() =>
            this.handleLine4Clicked()} role="presentation" aria-label="${text}">${template}</div>
        `);
      } else {
        // Render the line4 property value
        if (text) {
          details.push(html`
            <div class="line4" @click=${() =>
              this.handleLine4Clicked()} role="presentation" aria-label="${text}">${text}</div>
          `);
        }
      }
    }

    const detailsClasses = classMap({
      details: true,
      small: !this.isLargeAvatar(),
      threeLines: this.isThreeLines(),
      fourLines: this.isFourLines(),
      vertical: this.isVertical()
    });

    return html`
       <div class="${detailsClasses}">
         ${details}
       </div>
     `;
  }

  /**
   * Render the details flyout.
   *
   * @protected
   * @returns {TemplateResult}
   * @memberof MgtPerson
   */
  protected renderFlyout(
    anchor: TemplateResult,
    personDetails: IDynamicPerson,
    image: string,
    presence: Presence
  ): TemplateResult {
    const flyoutContent = this._personCardShouldRender
      ? html`
           <div slot="flyout">
             ${this.renderFlyoutContent(personDetails, image, presence)}
           </div>
         `
      : html``;

    return html`
       <mgt-flyout light-dismiss class="flyout" .avoidHidingAnchor=${false}>
         ${anchor} ${flyoutContent}
       </mgt-flyout>
     `;
  }

  /**
   * Render the flyout menu content.
   *
   * @protected
   * @returns {TemplateResult}
   * @memberof MgtPerson
   */
  protected renderFlyoutContent(personDetails: IDynamicPerson, image: string, presence: Presence): TemplateResult {
    return (
      this.renderTemplate('person-card', { person: personDetails, personImage: image }) ||
      html`
         <mgt-person-card
           lock-tab-navigation
           .personDetails=${personDetails}
           .personImage=${image}
           .personPresence=${presence}
           .showPresence=${this.showPresence}
         ></mgt-person-card>
       `
    );
  }

  /**
   * load state into the component.
   *
   * @protected
   * @returns
   * @memberof MgtPerson
   */
  protected async loadState() {
    const provider = Providers.globalProvider;
    if (!provider || provider.state === ProviderState.Loading) {
      return;
    }

    if (provider && provider.state === ProviderState.SignedOut) {
      this.personDetailsInternal = null;
      return;
    }

    const graph = provider.graph.forComponent(this);

    if (this.fallbackDetails) {
      this.line2Property = 'email';
    }

    if (this.verticalLayout && this.view < ViewType.fourlines) {
      this.line2Property = 'email';
    }

    // Prepare person props
    let personProps = [
      ...defaultPersonProperties,
      this.line1Property,
      this.line2Property,
      this.line3Property,
      this.line4Property
    ];
    personProps = personProps.filter(email => email !== 'email');

    const details = this.personDetailsInternal || this.personDetails || this.fallbackDetails;

    if (details) {
      if (
        !details.personImage &&
        this.fetchImage &&
        this._avatarType === 'photo' &&
        !this.personImage &&
        !this._fetchedImage
      ) {
        details;
        let image;
        if ('groupTypes' in details) {
          image = await getGroupImage(graph, details, MgtPerson.config.useContactApis);
        } else {
          image = await getPersonImage(graph, details, MgtPerson.config.useContactApis);
        }
        if (image) {
          details.personImage = image;
          this._fetchedImage = image;
        }
      }
    } else if (this.userId || this.personQuery === 'me') {
      // Use userId or 'me' query to get the person and image
      let person;
      if (this._avatarType === 'photo' && !this.disableImageFetch) {
        person = await getUserWithPhoto(graph, this.userId, personProps);
      } else {
        if (this.personQuery === 'me') {
          person = await getMe(graph, personProps);
        } else {
          person = await getUser(graph, this.userId, personProps);
        }
      }
      this.personDetailsInternal = person;
      this._fetchedImage = this.getImage();
    } else if (this.personQuery) {
      // Use the personQuery to find our person.
      let people = await findPeople(graph, this.personQuery, 1);

      if (!people || people.length === 0) {
        people = (await findUsers(graph, this.personQuery, 1)) || [];
      }

      if (people && people.length) {
        this.personDetailsInternal = people[0];
        if (this._avatarType === 'photo' && !this.disableImageFetch) {
          const image = await getPersonImage(graph, people[0], MgtPerson.config.useContactApis);

          if (image) {
            this.personDetailsInternal.personImage = image;
            this._fetchedImage = image;
          }
        }
      }
    }

    // populate presence
    const defaultPresence = {
      activity: 'Offline',
      availability: 'Offline',
      id: null
    };
    if (this.showPresence && !this.personPresence && !this._fetchedPresence) {
      try {
        if (this.personDetailsInternal && this.personDetailsInternal.id) {
          // setting userId to 'me' ensures only the presence.read permission is required
          const userId = this.personQuery !== 'me' ? this.personDetailsInternal.id : null;
          this._fetchedPresence = await getUserPresence(graph, userId);
        } else {
          this._fetchedPresence = defaultPresence;
        }
      } catch (_) {
        // set up a default Presence in case beta api changes or getting error code
        this._fetchedPresence = defaultPresence;
      }
    }
  }

  /**
   * Gets the user initials
   *
   * @protected
   * @returns {string}
   * @memberof MgtPerson
   */
  protected getInitials(person?: IDynamicPerson): string {
    if (!person) {
      person = this.personDetailsInternal;
    }

    if ((person as Contact).initials) {
      return (person as Contact).initials;
    }

    let initials = '';
    if (person.givenName) {
      initials += person.givenName[0].toUpperCase();
    }
    if (person.surname) {
      initials += person.surname[0].toUpperCase();
    }

    if (!initials && person.displayName) {
      const name = person.displayName.split(/\s+/);
      for (let i = 0; i < 2 && i < name.length; i++) {
        if (name[i][0] && this.isLetter(name[i][0])) {
          initials += name[i][0].toUpperCase();
        }
      }
    }

    return initials;
  }

  /**
   * Gets color from name
   *
   * @protected
   * @param {string} name
   * @returns {string}
   * @memberof MgtPerson
   */
  protected getColorFromName(name: string): string {
    const charCodes = name
      .split('')
      .map(char => char.charCodeAt(0))
      .join('');
    const nameInt = parseInt(charCodes, 10);
    const colors = [
      'pinkRed10',
      'red20',
      'red10',
      'orange20',
      'orangeYellow20',
      'green10',
      'green20',
      'cyan20',
      'cyan30',
      'cyanBlue10',
      'cyanBlue20',
      'blue10',
      'blueMagenta30',
      'blueMagenta20',
      'magenta20',
      'magenta10',
      'magentaPink10',
      'orange30',
      'gray30',
      // 'gray20',
      'lightGrey'
    ];
    return colors[nameInt % colors.length];
  }

  private getImage(): string {
    if (this.personImage) {
      return this.personImage;
    }

    if (this._fetchedImage) {
      return this._fetchedImage;
    }

    const person = this.personDetailsInternal || this.personDetails;
    return person && person.personImage ? person.personImage : null;
  }

  private isLetter(char: string) {
    try {
      return char.match(new RegExp('\\p{L}', 'u'));
    } catch (e) {
      return char.toLowerCase() !== char.toUpperCase();
    }
  }

  private getTextFromProperty(personDetailsInternal: IDynamicPerson, prop: string) {
    if (!prop || prop.length === 0) {
      return null;
    }

    const properties = prop.trim().split(',');
    let text;
    let i = 0;

    while (!text && i < properties.length) {
      const currentProp = properties[i].trim();
      switch (currentProp) {
        case 'mail':
        case 'email':
          text = getEmailFromGraphEntity(personDetailsInternal);
          break;
        default:
          text = personDetailsInternal[currentProp];
      }
      i++;
    }

    return text;
  }

  private isLargeAvatar() {
    return this.avatarSize === 'large' || (this.avatarSize === 'auto' && this.view > ViewType.oneline);
  }

  private isThreeLines() {
    return this.view === ViewType.threelines;
  }

  private isFourLines() {
    return this.view === ViewType.fourlines;
  }

  private isVertical() {
    return this.verticalLayout;
  }

  private handleMouseClick(e: MouseEvent) {
    const element = e.target as HTMLElement;
    if (this.personCardInteraction === PersonCardInteraction.click && element.tagName !== 'MGT-PERSON-CARD') {
      this.showPersonCard();
    }
  }

  private handleKeyDown(e: KeyboardEvent) {
    // enter activates person-card
    if (e) {
      if (e.key === 'Enter') {
        this.showPersonCard();
      }
    }
  }

  private handleMouseEnter(e: MouseEvent) {
    clearTimeout(this._mouseEnterTimeout);
    clearTimeout(this._mouseLeaveTimeout);
    if (this.personCardInteraction !== PersonCardInteraction.hover) {
      return;
    }
    this._mouseEnterTimeout = setTimeout(this.showPersonCard.bind(this), 500);
  }

  private handleMouseLeave(e: MouseEvent) {
    clearTimeout(this._mouseEnterTimeout);
    clearTimeout(this._mouseLeaveTimeout);
    this._mouseLeaveTimeout = setTimeout(this.hidePersonCard.bind(this), 500);
  }

  /**
   * hides the person card
   *
   * @memberof MgtPerson
   */
  public hidePersonCard() {
    const flyout = this.flyout;
    if (flyout) {
      flyout.close();
    }
    const personCard = (this.querySelector('mgt-person-card') ||
      this.renderRoot.querySelector('mgt-person-card')) as MgtPersonCard;
    if (personCard) {
      personCard.isExpanded = false;
      personCard.clearHistory();
    }
  }

  private showPersonCard() {
    if (!this._personCardShouldRender) {
      this._personCardShouldRender = true;
    }

    const flyout = this.flyout;
    if (flyout) {
      flyout.open();
    }
  }
}<|MERGE_RESOLUTION|>--- conflicted
+++ resolved
@@ -934,10 +934,7 @@
       return html``;
     }
 
-<<<<<<< HEAD
     // tslint:disable-next-line: completed-docs
-=======
->>>>>>> 710d6b9b
     const person: IDynamicPerson & { presenceActivity?: string; presenceAvailability?: string } = personProps;
     if (presence) {
       person.presenceActivity = presence?.activity;
