--- conflicted
+++ resolved
@@ -322,14 +322,7 @@
    * @type {MicrosoftGraph.DriveItem}
    * @memberof MgtFile
    */
-<<<<<<< HEAD
-  @property({
-    attribute: 'drive-item',
-    type: Object
-  })
-=======
   @property({ type: Object })
->>>>>>> 4f91f429
   public driveItem: DriveItem;
 
   /**
