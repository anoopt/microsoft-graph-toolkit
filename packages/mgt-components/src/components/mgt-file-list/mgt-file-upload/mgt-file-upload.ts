/**
 * -------------------------------------------------------------------------------------------
 * Copyright (c) Microsoft Corporation.  All Rights Reserved.  Licensed under the MIT License.
 * See License in the project root for license information.
 * -------------------------------------------------------------------------------------------
 */

import { fluentButton, fluentCheckbox, fluentDialog, fluentProgress } from '@fluentui/web-components';
import { customElement, IGraph, MgtBaseComponent, mgtHtml } from '@microsoft/mgt-element';
import { DriveItem } from '@microsoft/microsoft-graph-types';
import { html, TemplateResult } from 'lit';
import { property } from 'lit/decorators.js';
<<<<<<< HEAD
import { styles } from './mgt-file-upload-css';
import { strings } from './strings';
import { getSvg, SvgIcon } from '../../../utils/SvgHelper';
import { formatBytes } from '../../../utils/Utils';
import { IGraph, MgtBaseComponent, mgtHtml, customElement } from '@microsoft/mgt-element';
import { ViewType } from '../../../graph/types';
import { DriveItem, UploadSession } from '@microsoft/microsoft-graph-types';
=======
import { classMap } from 'lit/directives/class-map.js';
>>>>>>> a24fd251
import {
  clearFilesCache,
  getGraphfile,
  getUploadSession,
<<<<<<< HEAD
  sendFileContent,
  sendFileChunk,
  deleteSessionFile,
  isUploadSession
=======
  sendFileChunck,
  sendFileContent
>>>>>>> a24fd251
} from '../../../graph/graph.files';
import { ViewType } from '../../../graph/types';
import { registerFluentComponents } from '../../../utils/FluentComponents';
import { getSvg, SvgIcon } from '../../../utils/SvgHelper';
import { formatBytes } from '../../../utils/Utils';
import { styles } from './mgt-file-upload-css';
import { strings } from './strings';

registerFluentComponents(fluentProgress, fluentButton, fluentCheckbox, fluentDialog);

/**
 * Simple union type for file system entry and directory entry types
 */
type FileEntry = (FileSystemDirectoryEntry | FileSystemFileEntry | FileSystemEntry) & {
  /**
   * This is a hack to get around the fact that the FileSystemEntry filePath is not writable
   */
  fullPath: string;
};

/**
 * Type guard for FileSystemDirectoryEntry
 *
 * @param {FileEntry} entry
 * @return {*}  {entry is FileSystemDirectoryEntry}
 */
const isFileSystemDirectoryEntry = (entry: FileEntry): entry is FileSystemDirectoryEntry => {
  return entry.isDirectory;
};

/**
 * Type guard for FileSystemDirectoryEntry
 *
 * @param {FileEntry} entry
 * @return {*}  {entry is FileSystemDirectoryEntry}
 */
const isFileSystemFileEntry = (entry: FileEntry): entry is FileSystemFileEntry => {
  return entry.isFile;
};

// eslint-disable-next-line @typescript-eslint/tslint/config
interface FutureDataTransferItem extends DataTransferItem {
  /**
   * Possible future implementation of webkitGetAsEntry
   */
  getAsEntry: typeof DataTransferItem.prototype.webkitGetAsEntry;
}

/**
 * Upload conflict behavior status
 */
export const enum MgtFileUploadConflictBehavior {
  rename,
  replace
}

/**
 * MgtFileUpload upload item lifecycle object.
 *
 * @export
 * @interface MgtFileUploadItem
 */
export interface MgtFileUploadItem {
  /**
   * Session url to keep upload progress open untill all chuncks are sent
   */
  uploadUrl?: string;

  /**
   * Upload file progress value
   */
  percent?: number;

  /**
   * Validate if File has any conflict Behavior
   */
  conflictBehavior?: MgtFileUploadConflictBehavior;

  /**
   * Output "Success" or "Fail" icon base on upload response
   */
  iconStatus?: TemplateResult;

  /**
   * File object to be upload.
   */
  file?: File;

  /**
   * Full file Path to be upload.
   */
  fullPath?: string;

  /**
   * Mgt-File View state change on upload response
   */
  view?: ViewType;

  /**
   * Manipulate fileDetails on upload lifecycle
   */
  driveItem?: DriveItem;

  /**
   * Mgt-File line2Property output field message
   */
  fieldUploadResponse?: string;

  /**
   * Validates state of upload progress
   */
  completed?: boolean;

  /**
   * Load large Files into ArrayBuffer to send by chuncks
   */
  mimeStreamString?: ArrayBuffer;

  /**
   * Max chunck size to upload file by slice
   */
  maxSize?: number;

  /**
   * Minimal chunck size to upload file by slice
   */
  minSize?: number;
}

/**
 * MgtFileUpload configuration object with MgtFileList Properties.
 *
 * @export
 * @interface MgtFileUploadConfig
 */
export interface MgtFileUploadConfig {
  /**
   * MS Graph APIs connector
   *
   * @type {IGraph}
   */
  graph: IGraph;

  /**
   * allows developer to provide site id for a file
   *
   * @type {string}
   */
  siteId?: string;

  /**
   * DriveId to upload Files
   *
   * @type {string}
   */
  driveId?: string;

  /**
   * GroupId to upload Files
   *
   * @type {string}
   */
  groupId?: string;

  /**
   * allows developer to provide item id for a file
   *
   * @type {string}
   */
  itemId?: string;

  /**
   * allows developer to provide item path for a file
   *
   * @type {string}
   */
  itemPath?: string;

  /**
   * allows developer to provide user id for a file
   *
   * @type {string}
   */
  userId?: string;

  /**
   * A number value indication for file size upload (KB)
   *
   * @type {Number}
   */
  maxFileSize?: number;

  /**
   * A number value to indicate the number of files to upload.
   *
   * @type {Number}
   */
  maxUploadFile?: number;

  /**
   * A Array of file extensions to be excluded from file upload.
   *
   * @type {string[]}
   */
  excludedFileExtensions?: string[];
}

// eslint-disable-next-line @typescript-eslint/tslint/config
interface FileWithPath extends File {
  // eslint-disable-next-line @typescript-eslint/tslint/config
  fullPath: string;
}

/**
 * A component to upload files to OneDrive or SharePoint Sites
 *
 * @export
 * @class MgtFileUpload
 * @extends {MgtBaseComponent}
 *
 * @cssprop --file-upload-background-color-drag - {Color} background color of the file list when you upload by drag and drop.
 * @cssprop --file-upload-button-background-color - {Color} background color of the file upload button.
 * @cssprop --file-upload-button-background-color-hover - {Color} background color of the file upload button on hover.
 * @cssprop --file-upload-button-text-color - {Color} text color of the file upload button.
 * @cssprop --file-upload-dialog-background-color - {Color} background color of the file upload dialog box (appears when uploaded files exist).
 * @cssprop --file-upload-dialog-text-color - {Color} text color of the file upload dialog box content.
 * @cssprop --file-upload-dialog-replace-button-background-color - {Color} background color of the replace button in the dialog box.
 * @cssprop --file-upload-dialog-replace-button-background-color-hover - {Color} background color of the replace button in the dialog box when you hover on it.
 * @cssprop --file-upload-dialog-replace-button-text-color - {Color} text color of the replace button in the dialog box.
 * @cssprop --file-upload-dialog-keep-both-button-background-color - {Color} background color of the keep-both button in the dialog box.
 * @cssprop --file-upload-dialog-keep-both-button-background-color-hover - {Color} background color of the keep-both button in the dialog box when you hover on it.
 * @cssprop --file-upload-dialog-keep-both-button-text-color - {Color} text color of the keep-both button in the dialog box.
 * @cssprop --file-upload-border-drag - {String} the border of the file list when you upload files via drag and drop. Default value is 1px dashed #0078d4.
 * @cssprop --file-upload-button-border - {String} the border of the file upload button. Default value is none.
 * @cssprop --file-upload-dialog-replace-button-border - {String} the border of the file upload replace button in the dialog box. Default value is
 * @cssprop --file-upload-dialog-keep-both-button-border - {String} the border of the file upload keep both button in the dialog box. Default value is none.
 * @cssprop --file-upload-dialog-border - {String} the border of the file upload dialog box. Default value is "1px solid var(--neutral-fill-rest)".
 * @cssprop --file-upload-dialog-width - {String} the width of the file upload dialog box. Default value is auto.
 * @cssprop --file-upload-dialog-height - {String} the height of the file upload dialog box. Default value is auto.
 * @cssprop --file-upload-dialog-padding - {String} the padding of the file upload dialog box. Default value is 24px;
 */

@customElement('file-upload')
export class MgtFileUpload extends MgtBaseComponent {
  /**
   * Array of styles to apply to the element. The styles should be defined
   * using the `css` tag function.
   */
  static get styles() {
    return styles;
  }

  protected get strings() {
    return strings;
  }

  /**
   * Allows developer to provide an array of MgtFileUploadItem to upload
   *
   * @type {MgtFileUploadItem[]}
   * @memberof MgtFileUpload
   */
  @property({ type: Object })
  public filesToUpload: MgtFileUploadItem[];

  /**
   * List of mgt-file-list properties used to upload files.
   *
   * @type {MgtFileUploadConfig}
   * @memberof MgtFileUpload
   */
  @property({ type: Object })
  public fileUploadList: MgtFileUploadConfig;

  /**
   * Get the scopes required for file upload
   *
   * @static
   * @return {*}  {string[]}
   * @memberof MgtFileUpload
   */
  public static get requiredScopes(): string[] {
    return [...new Set(['files.readwrite', 'files.readwrite.all', 'sites.readwrite.all'])];
  }

  // variable manage drag style when mouse over
  private _dragCounter = 0;
  // variable avoids removal of files after drag and drop, https://developer.mozilla.org/en-US/docs/Web/API/DataTransfer/dropEffect
<<<<<<< HEAD
  private _dropEffect: 'copy' | 'link' | 'none' | 'move' = 'copy';
=======
  private _dropEffect: DataTransfer['dropEffect'] = 'copy';
>>>>>>> a24fd251
  // variable defined max chuck size "4MB" for large files .
  private _maxChunkSize: number = 4 * 1024 * 1024;
  private _dialogTitle = '';
  private _dialogContent = '';
  private _dialogPrimaryButton = '';
  private _dialogSecondaryButton = '';
  private _dialogCheckBox = '';
  private _applyAll = false;
  private _applyAllConflictBehavior: number = null;
  private _maximumFileSize = false;
  private _excludedFileType = false;

  constructor() {
    super();
    this.filesToUpload = [];
  }

  /**
   * Render the file upload component
   *
   * @returns
   */
  public render(): TemplateResult {
    if (this.parentElement !== null) {
      const root = this.parentElement;
      root.addEventListener('dragenter', this.handleonDragEnter);
      root.addEventListener('dragleave', this.handleonDragLeave);
      root.addEventListener('dragover', this.handleonDragOver);
      root.addEventListener('drop', this.handleonDrop);
    }

    return html`
        <div id="file-upload-dialog" class="file-upload-dialog">
          <!-- Modal content -->
          <fluent-dialog modal="true" class="file-upload-dialog-content">
            <span
              class="file-upload-dialog-close"
              id="file-upload-dialog-close">
                ${getSvg(SvgIcon.Cancel)}
            </span>
            <div class="file-upload-dialog-content-text">
              <h2 class="file-upload-dialog-title">${this._dialogTitle}</h2>
              <div>${this._dialogContent}</div>
                <fluent-checkbox
                  id="file-upload-dialog-check"
                  class="file-upload-dialog-check">
                    ${this._dialogCheckBox}
                </fluent-checkbox>
            </div>
            <div class="file-upload-dialog-editor">
              <fluent-button
                appearance="accent"
                class="file-upload-dialog-ok">
                ${this._dialogPrimaryButton}
              </fluent-button>
              <fluent-button
                appearance="outline"
                class="file-upload-dialog-cancel">
                ${this._dialogSecondaryButton}
              </fluent-button>
            </div>
          </fluent-dialog>
        </div>
        <div id="file-upload-border"></div>
        <div class="file-upload-area-button">
          <input
            id="file-upload-input"
            title="${this.strings.uploadButtonLabel}"
            tabindex="-1"
            aria-label="file upload input"
            type="file"
            multiple
            @change="${this.onFileUploadChange}"
          />
          <fluent-button
            appearance="accent"
            class="file-upload-button"
            @click=${this.onFileUploadClick}
            label=${this.strings.uploadButtonLabel}>
              <span slot="start">${getSvg(SvgIcon.Upload)}</span>
              <span class="upload-text">${this.strings.buttonUploadFile}</span>
          </fluent-button>
        </div>
        <div class="file-upload-Template">
          ${this.renderFolderTemplate(this.filesToUpload)}
        </div>
       `;
  }

  /**
   * Render Folder structure of files to upload
   *
   * @param fileItems
   * @returns
   */
  protected renderFolderTemplate(fileItems: MgtFileUploadItem[]) {
    const folderStructure: string[] = [];
    if (fileItems.length > 0) {
      const templateFileItems = fileItems.map(fileItem => {
        if (folderStructure.indexOf(fileItem.fullPath.substring(0, fileItem.fullPath.lastIndexOf('/'))) === -1) {
          if (fileItem.fullPath.substring(0, fileItem.fullPath.lastIndexOf('/')) !== '') {
            folderStructure.push(fileItem.fullPath.substring(0, fileItem.fullPath.lastIndexOf('/')));
            return mgtHtml`
            <div class='file-upload-table'>
              <div class='file-upload-cell'>
                <mgt-file
                  .fileDetails=${{
                    name: fileItem.fullPath.substring(1, fileItem.fullPath.lastIndexOf('/')),
                    folder: 'Folder'
                  }}
                  .view=${ViewType.oneline}
                  class="mgt-file-item">
                </mgt-file>
              </div>
            </div>
            ${this.renderFileTemplate(fileItem, 'file-upload-folder-tab')}`;
          } else {
            return html`${this.renderFileTemplate(fileItem, '')}`;
          }
        } else {
          return html`${this.renderFileTemplate(fileItem, 'file-upload-folder-tab')}`;
        }
      });
      return html`${templateFileItems}`;
    }
    return html``;
  }

  /**
   * Render file upload area
   *
   * @param fileItem
   * @returns
   */
  protected renderFileTemplate(fileItem: MgtFileUploadItem, folderTabStyle: string) {
    const completed = classMap({
      'file-upload-table': true,
      upload: fileItem.completed
    });
    const folder =
      folderTabStyle + (fileItem.fieldUploadResponse === 'lastModifiedDateTime' ? ' file-upload-dialog-success' : '');

    const description = classMap({
      description: fileItem.fieldUploadResponse === 'description'
    });

    const completedTemplate = !fileItem.completed ? this.renderFileUploadTemplate(fileItem) : html``;

    return mgtHtml`
        <div class="${completed}">
          <div class="${folder}">
            <div class='file-upload-cell'>
              <div class="${description}">
                <div class="file-upload-status">
                  ${fileItem.iconStatus}
                </div>
                <mgt-file
                  .fileDetails=${fileItem.driveItem}
                  .view=${fileItem.view}
                  .line2Property=${fileItem.fieldUploadResponse}
                  part="upload"
                  class="mgt-file-item">
                </mgt-file>
              </div>
            </div>
              ${completedTemplate}
            </div>
          </div>
        </div>`;
  }

  /**
   * Render file upload progress
   *
   * @param fileItem
   * @returns
   */
  protected renderFileUploadTemplate(fileItem: MgtFileUploadItem) {
    const completed = classMap({
      'file-upload-table': true,
      upload: fileItem.completed
    });
    return html`
    <div class='file-upload-cell'>
      <div class='file-upload-table file-upload-name'>
        <div class='file-upload-cell'>
          <div
            title="${fileItem.file.name}"
            class='file-upload-filename'>
            ${fileItem.file.name}
          </div>
        </div>
      </div>
      <div class='file-upload-table'>
        <div class='file-upload-cell'>
          <div class="${completed}">
            <fluent-progress class="file-upload-bar" value="${fileItem.percent}"></fluent-progress>
            <div class='file-upload-cell percent-indicator'>
              <span>${fileItem.percent}%</span>
              <span
                class="file-upload-cancel"
                @click=${() => this.deleteFileUploadSession(fileItem)}>
                ${getSvg(SvgIcon.Cancel)}
              </span>
            </div>
          </div>
        </div>
      </div>
    </div>
    `;
  }

  /**
   * Handle the "Upload Files" button click event to open dialog and select files.
   *
   * @param event
   * @returns
   */
  protected onFileUploadChange = (event: UIEvent) => {
    const inputElement = event.target as HTMLInputElement;
    if (!event || inputElement.files.length < 1) {
      return;
    } else {
      void this.readUploadedFiles(inputElement.files, () => (inputElement.value = null));
    }
  };

  /**
   * Handle the click event on upload file button that open select files dialog to upload.
   *
   */
  protected onFileUploadClick = () => {
    const uploadInput: HTMLElement = this.renderRoot.querySelector('#file-upload-input');
    uploadInput.click();
  };

  /**
   * Function delete existing file upload sessions
   *
   * @param fileItem
   */
  protected async deleteFileUploadSession(fileItem: MgtFileUploadItem) {
    try {
      if (fileItem.uploadUrl !== undefined) {
        // Responses that confirm cancelation of session.
        // 404 means (The upload session was not found/The resource could not be found/)
        // 409 means The resource has changed since the caller last read it; usually an eTag mismatch
<<<<<<< HEAD
        await deleteSessionFile(this.fileUploadList.graph, fileItem.uploadUrl);
=======
>>>>>>> a24fd251
        fileItem.uploadUrl = undefined;
        fileItem.completed = true;
        this.setUploadFail(fileItem, strings.cancelUploadFile);
      } else {
        fileItem.uploadUrl = undefined;
        fileItem.completed = true;
        this.setUploadFail(fileItem, strings.cancelUploadFile);
      }
    } catch {
      fileItem.uploadUrl = undefined;
      fileItem.completed = true;
      this.setUploadFail(fileItem, strings.cancelUploadFile);
    }
  }

  /**
   * Stop listeners from onDragOver event.
   *
   * @param event
   */
  protected handleonDragOver = (event: DragEvent) => {
    event.preventDefault();
    event.stopPropagation();
    if (event.dataTransfer.items && event.dataTransfer.items.length > 0) {
      event.dataTransfer.dropEffect = event.dataTransfer.dropEffect = this._dropEffect;
    }
  };

  /**
   * Stop listeners from onDragEnter event, enable drag and drop view.
   *
   * @param event
   */
<<<<<<< HEAD
  protected handleonDragEnter = (event: DragEvent) => {
=======
  protected handleonDragEnter = async (event: DragEvent) => {
>>>>>>> a24fd251
    event.preventDefault();
    event.stopPropagation();

    this._dragCounter++;
    if (event.dataTransfer.items && event.dataTransfer.items.length > 0) {
      event.dataTransfer.dropEffect = this._dropEffect;
      const dragFileBorder: HTMLElement = this.renderRoot.querySelector('#file-upload-border');
      dragFileBorder.classList.add('visible');
    }
  };

  /**
   * Stop listeners from ondragenter event, disable drag and drop view.
   *
   * @param event
   */
  protected handleonDragLeave = (event: DragEvent) => {
    event.preventDefault();
    event.stopPropagation();

    this._dragCounter--;
    if (this._dragCounter === 0) {
      const dragFileBorder: HTMLElement = this.renderRoot.querySelector('#file-upload-border');
      dragFileBorder.classList.remove('visible');
    }
  };

  /**
   * Stop listeners from onDrop event and process files.
   *
   * @param event
   */
<<<<<<< HEAD
  protected handleonDrop = (event: DragEvent) => {
=======
  protected handleonDrop = async (event: DragEvent) => {
>>>>>>> a24fd251
    event.preventDefault();
    event.stopPropagation();
    const done = (): void => {
      event.dataTransfer.clearData();
    };
    const dragFileBorder: HTMLElement = this.renderRoot.querySelector('#file-upload-border');
    dragFileBorder.classList.remove('visible');
    if (event.dataTransfer && event.dataTransfer.items) {
      void this.readUploadedFiles(event.dataTransfer.items, done);
    }
    this._dragCounter = 0;
  };

  private async readUploadedFiles(uploaded: DataTransferItemList | FileList, onCompleteCallback: () => void) {
    const files = await this.getFilesFromUploadArea(uploaded);
    await this.getSelectedFiles(files);
    onCompleteCallback();
  }

  /**
   * Get Files and initalize MgtFileUploadItem object life cycle to be uploaded
   *
   * @param inputFiles
   */
  protected async getSelectedFiles(files: File[]) {
    let fileItems: MgtFileUploadItem[] = [];
    const fileItemsCompleted: MgtFileUploadItem[] = [];
    this._applyAll = false;
    this._applyAllConflictBehavior = null;
    this._maximumFileSize = false;
    this._excludedFileType = false;

    // Collect ongoing upload files
    this.filesToUpload.forEach(fileItem => {
      if (!fileItem.completed) {
        fileItems.push(fileItem);
      } else {
        fileItemsCompleted.push(fileItem);
      }
    });

    for (const file of files as FileWithPath[]) {
      const fullPath = file.fullPath === '' ? '/' + file.name : file.fullPath;
      if (fileItems.filter(item => item.fullPath === fullPath).length === 0) {
        // Initialize variable for File validation
        let acceptFile = true;

        // Exclude file based on max file size allowed
        if (this.fileUploadList.maxFileSize !== undefined && acceptFile) {
          if (file.size > this.fileUploadList.maxFileSize * 1024) {
            acceptFile = false;
            if (this._maximumFileSize === false) {
              const maximumFileSize: (number | true)[] = await this.getFileUploadStatus(
                file,
                fullPath,
                'MaxFileSize',
                this.fileUploadList
              );
              if (maximumFileSize !== null) {
                if (maximumFileSize[0] === 1) {
                  this._maximumFileSize = true;
                }
              }
            }
          }
        }

        // Exclude file based on File extensions
        if (this.fileUploadList.excludedFileExtensions !== undefined) {
          if (this.fileUploadList.excludedFileExtensions.length > 0 && acceptFile) {
            if (
              this.fileUploadList.excludedFileExtensions.filter(fileExtension => {
                return file.name.toLowerCase().indexOf(fileExtension.toLowerCase()) > -1;
              }).length > 0
            ) {
              acceptFile = false;
              if (this._excludedFileType === false) {
                const excludedFileType: (number | true)[] = await this.getFileUploadStatus(
                  file,
                  fullPath,
                  'ExcludedFileType',
                  this.fileUploadList
                );
                if (excludedFileType !== null) {
                  if (excludedFileType[0] === 1) {
                    this._excludedFileType = true;
                  }
                }
              }
            }
          }
        }

        // Collect accepted files
        if (acceptFile) {
          const conflictBehavior: (number | true)[] = await this.getFileUploadStatus(
            file,
            fullPath,
            'Upload',
            this.fileUploadList
          );
          let completed = false;
          if (conflictBehavior !== null) {
            if (conflictBehavior[0] === -1) {
              completed = true;
            } else {
              this._applyAll = Boolean(conflictBehavior[0]);
              this._applyAllConflictBehavior = conflictBehavior[1] ? 1 : 0;
            }
          }

          // Initialize MgtFileUploadItem Life cycle
          fileItems.push({
            file,
            driveItem: {
              name: file.name
            },
            fullPath,
            conflictBehavior: conflictBehavior !== null ? (conflictBehavior[1] ? 1 : 0) : null,
            iconStatus: null,
            percent: 1,
            view: ViewType.image,
            completed,
            maxSize: this._maxChunkSize,
            minSize: 0
          });
        }
      }
    }
    fileItems = fileItems.sort((firstFile, secondFile) => {
      return firstFile.fullPath
        .substring(0, firstFile.fullPath.lastIndexOf('/'))
        .localeCompare(secondFile.fullPath.substring(0, secondFile.fullPath.lastIndexOf('/')));
    });
    // remove completed file report image to be reuploaded.
    fileItems.forEach(fileItem => {
      if (fileItemsCompleted.filter(item => item.fullPath === fileItem.fullPath).length !== 0) {
        const index = fileItemsCompleted.findIndex(item => item.fullPath === fileItem.fullPath);
        fileItemsCompleted.splice(index, 1);
      }
    });
    fileItems.push(...fileItemsCompleted);
    this.filesToUpload = fileItems;
    // Send multiple Files to upload
    const promises = this.filesToUpload.map(fileItem => this.sendFileItemGraph(fileItem));
    await Promise.all(promises);
  }

  /**
   * Call modal dialog to replace or keep file.
   *
   * @param file
   * @returns
   */
  protected async getFileUploadStatus(
    file: File,
    fullPath: string,
    DialogStatus: string,
    fileUploadList: MgtFileUploadConfig
  ) {
    const fileUploadDialog: HTMLElement = this.renderRoot.querySelector('#file-upload-dialog');

    switch (DialogStatus) {
      case 'Upload':
        const driveItem = await getGraphfile(this.fileUploadList.graph, `${this.getGrapQuery(fullPath)}?$select=id`);
        if (driveItem !== null) {
          if (this._applyAll === true) {
            return [this._applyAll, this._applyAllConflictBehavior];
          }
          fileUploadDialog.classList.add('visible');
          this._dialogTitle = strings.fileReplaceTitle;
          this._dialogContent = strings.fileReplace.replace('{FileName}', file.name);
          this._dialogCheckBox = strings.checkApplyAll;
          this._dialogPrimaryButton = strings.buttonReplace;
          this._dialogSecondaryButton = strings.buttonKeep;
          await super.requestStateUpdate(true);

          return new Promise<number[]>(resolve => {
            const fileUploadDialogClose: HTMLElement = this.renderRoot.querySelector('.file-upload-dialog-close');
            const fileUploadDialogOk: HTMLElement = this.renderRoot.querySelector('.file-upload-dialog-ok');
            const fileUploadDialogCancel: HTMLElement = this.renderRoot.querySelector('.file-upload-dialog-cancel');
            const fileUploadDialogCheck: HTMLInputElement = this.renderRoot.querySelector('#file-upload-dialog-check');
            fileUploadDialogCheck.checked = false;
            fileUploadDialogCheck.classList.remove('hide');

            // Replace File
            const onOkDialogClick = () => {
              fileUploadDialog.classList.remove('visible');
              resolve([fileUploadDialogCheck.checked ? 1 : 0, MgtFileUploadConflictBehavior.replace]);
            };

            // Rename File
            const onCancelDialogClick = () => {
              fileUploadDialog.classList.remove('visible');
              resolve([fileUploadDialogCheck.checked ? 1 : 0, MgtFileUploadConflictBehavior.rename]);
            };

            // Cancel File
            const onCloseDialogClick = () => {
              fileUploadDialog.classList.remove('visible');
              resolve([-1]);
            };

            // Remove and include event listener to validate options.
            fileUploadDialogOk.removeEventListener('click', onOkDialogClick);
            fileUploadDialogCancel.removeEventListener('click', onCancelDialogClick);
            fileUploadDialogClose.removeEventListener('click', onCloseDialogClick);
            fileUploadDialogOk.addEventListener('click', onOkDialogClick);
            fileUploadDialogCancel.addEventListener('click', onCancelDialogClick);
            fileUploadDialogClose.addEventListener('click', onCloseDialogClick);
          });
        } else {
          return null;
        }
        break;
      case 'ExcludedFileType':
        fileUploadDialog.classList.add('visible');
        this._dialogTitle = strings.fileTypeTitle;
        this._dialogContent =
          strings.fileType.replace('{FileName}', file.name) +
          ' (' +
          fileUploadList.excludedFileExtensions.join(',') +
          ')';
        this._dialogCheckBox = strings.checkAgain;
        this._dialogPrimaryButton = strings.buttonOk;
        this._dialogSecondaryButton = strings.buttonCancel;
        await super.requestStateUpdate(true);

        return new Promise<number[]>(resolve => {
          const fileUploadDialogOk: HTMLElement = this.renderRoot.querySelector('.file-upload-dialog-ok');
          const fileUploadDialogCancel: HTMLElement = this.renderRoot.querySelector('.file-upload-dialog-cancel');
          const fileUploadDialogClose: HTMLElement = this.renderRoot.querySelector('.file-upload-dialog-close');
          const fileUploadDialogCheck: HTMLInputElement = this.renderRoot.querySelector('#file-upload-dialog-check');
          fileUploadDialogCheck.checked = false;
          fileUploadDialogCheck.classList.remove('hide');

          const onOkDialogClick = () => {
            fileUploadDialog.classList.remove('visible');
            // Confirm info
            resolve([fileUploadDialogCheck.checked ? 1 : 0]);
          };

          const onCancelDialogClick = () => {
            fileUploadDialog.classList.remove('visible');
            // Cancel all
            resolve([0]);
          };

          // Remove and include event listener to validate options.
          fileUploadDialogOk.removeEventListener('click', onOkDialogClick);
          fileUploadDialogCancel.removeEventListener('click', onCancelDialogClick);
          fileUploadDialogClose.removeEventListener('click', onCancelDialogClick);
          fileUploadDialogOk.addEventListener('click', onOkDialogClick);
          fileUploadDialogCancel.addEventListener('click', onCancelDialogClick);
          fileUploadDialogClose.addEventListener('click', onCancelDialogClick);
        });
      case 'MaxFileSize':
        fileUploadDialog.classList.add('visible');
        this._dialogTitle = strings.maximumFileSizeTitle;
        this._dialogContent =
          strings.maximumFileSize
            .replace('{FileSize}', formatBytes(fileUploadList.maxFileSize))
            .replace('{FileName}', file.name) +
          formatBytes(file.size) +
          '.';
        this._dialogCheckBox = strings.checkAgain;
        this._dialogPrimaryButton = strings.buttonOk;
        this._dialogSecondaryButton = strings.buttonCancel;
        await super.requestStateUpdate(true);

        return new Promise<number[]>(resolve => {
          const fileUploadDialogOk: HTMLElement = this.renderRoot.querySelector('.file-upload-dialog-ok');
          const fileUploadDialogCancel: HTMLElement = this.renderRoot.querySelector('.file-upload-dialog-cancel');
          const fileUploadDialogClose: HTMLElement = this.renderRoot.querySelector('.file-upload-dialog-close');
          const fileUploadDialogCheck: HTMLInputElement = this.renderRoot.querySelector('#file-upload-dialog-check');
          fileUploadDialogCheck.checked = false;
          fileUploadDialogCheck.classList.remove('hide');

          const onOkDialogClick = () => {
            fileUploadDialog.classList.remove('visible');
            // Confirm info
            resolve([fileUploadDialogCheck.checked ? 1 : 0]);
          };

          const onCancelDialogClick = () => {
            fileUploadDialog.classList.remove('visible');
            // Cancel all
            resolve([0]);
          };
          // Remove and include event listener to validate options.
          fileUploadDialogOk.removeEventListener('click', onOkDialogClick);
          fileUploadDialogCancel.removeEventListener('click', onCancelDialogClick);
          fileUploadDialogClose.removeEventListener('click', onCancelDialogClick);
          fileUploadDialogOk.addEventListener('click', onOkDialogClick);
          fileUploadDialogCancel.addEventListener('click', onCancelDialogClick);
          fileUploadDialogClose.addEventListener('click', onCancelDialogClick);
        });

      default:
        break;
    }
  }

  /**
   * Get GraphQuery based on pre defined parameters.
   *
   * @param fileItem
   * @returns
   */
  protected getGrapQuery(fullPath: string) {
    let itemPath = '';
    if (this.fileUploadList.itemPath) {
      if (this.fileUploadList.itemPath.length > 0) {
        itemPath =
          this.fileUploadList.itemPath.substring(0, 1) === '/'
            ? this.fileUploadList.itemPath
            : '/' + this.fileUploadList.itemPath;
      }
    }

    // {userId} {itemId}
    if (this.fileUploadList.userId && this.fileUploadList.itemId) {
      return `/users/${this.fileUploadList.userId}/drive/items/${this.fileUploadList.itemId}:${fullPath}`;
    }
    // {userId} {itemPath}
    if (this.fileUploadList.userId && this.fileUploadList.itemPath) {
      return `/users/${this.fileUploadList.userId}/drive/root:${itemPath}${fullPath}`;
    }
    // {groupId} {itemId}
    if (this.fileUploadList.groupId && this.fileUploadList.itemId) {
      return `/groups/${this.fileUploadList.groupId}/drive/items/${this.fileUploadList.itemId}:${fullPath}`;
    }
    // {groupId} {itemPath}
    if (this.fileUploadList.groupId && this.fileUploadList.itemPath) {
      return `/groups/${this.fileUploadList.groupId}/drive/root:${itemPath}${fullPath}`;
    }
    // {driveId} {itemId}
    if (this.fileUploadList.driveId && this.fileUploadList.itemId) {
      return `/drives/${this.fileUploadList.driveId}/items/${this.fileUploadList.itemId}:${fullPath}`;
    }
    // {driveId} {itemPath}
    if (this.fileUploadList.driveId && this.fileUploadList.itemPath) {
      return `/drives/${this.fileUploadList.driveId}/root:${itemPath}${fullPath}`;
    }
    // {siteId} {itemId}
    if (this.fileUploadList.siteId && this.fileUploadList.itemId) {
      return `/sites/${this.fileUploadList.siteId}/drive/items/${this.fileUploadList.itemId}:${fullPath}`;
    }
    // {siteId} {itemPath}
    if (this.fileUploadList.siteId && this.fileUploadList.itemPath) {
      return `/sites/${this.fileUploadList.siteId}/drive/root:${itemPath}${fullPath}`;
    }
    // default OneDrive {itemId}
    if (this.fileUploadList.itemId) {
      return `/me/drive/items/${this.fileUploadList.itemId}:${fullPath}`;
    }
    // default OneDrive {itemPath}
    if (this.fileUploadList.itemPath) {
      return `/me/drive/root:${itemPath}${fullPath}`;
    }
    // default OneDrive root
    return `/me/drive/root:${fullPath}`;
  }

  /**
   * Send file using Upload using Graph based on length
   *
   * @param fileUpload
   * @returns
   */
  protected async sendFileItemGraph(fileItem: MgtFileUploadItem) {
    const graph: IGraph = this.fileUploadList.graph;
    let graphQuery = '';
    if (fileItem.file.size < this._maxChunkSize) {
      try {
        if (!fileItem.completed) {
          if (
            fileItem.conflictBehavior === null ||
            fileItem.conflictBehavior === MgtFileUploadConflictBehavior.replace
          ) {
            graphQuery = `${this.getGrapQuery(fileItem.fullPath)}:/content`;
          }
          if (fileItem.conflictBehavior === MgtFileUploadConflictBehavior.rename) {
            graphQuery = `${this.getGrapQuery(fileItem.fullPath)}:/content?@microsoft.graph.conflictBehavior=rename`;
          }
          fileItem.driveItem = await sendFileContent(graph, graphQuery, fileItem.file);
          if (fileItem.driveItem !== null) {
            this.setUploadSuccess(fileItem);
          } else {
            fileItem.driveItem = {
              name: fileItem.file.name
            };
            this.setUploadFail(fileItem, strings.failUploadFile);
          }
        }
      } catch (error) {
        this.setUploadFail(fileItem, strings.failUploadFile);
      }
    } else {
      if (!fileItem.completed) {
        if (fileItem.uploadUrl === undefined) {
          const response = await getUploadSession(
            graph,
            `${this.getGrapQuery(fileItem.fullPath)}:/createUploadSession`,
            fileItem.conflictBehavior
          );
          try {
            if (response !== null) {
              // uploadSession url used to send chunks of file
              fileItem.uploadUrl = response.uploadUrl;
              const driveItem = await this.sendSessionUrlGraph(graph, fileItem);
              if (driveItem !== null) {
                fileItem.driveItem = driveItem;
                this.setUploadSuccess(fileItem);
              } else {
                this.setUploadFail(fileItem, strings.failUploadFile);
              }
            } else {
              this.setUploadFail(fileItem, strings.failUploadFile);
            }
            // eslint-disable-next-line no-empty
          } catch {}
        }
      }
    }
  }

  /**
   * Manage slices of File to upload file by chunks using Graph and Session Url
   *
   * @param Graph
   * @param fileItem
   * @returns
   */
  protected async sendSessionUrlGraph(graph: IGraph, fileItem: MgtFileUploadItem) {
    while (fileItem.file.size > fileItem.minSize) {
      if (fileItem.mimeStreamString === undefined) {
        fileItem.mimeStreamString = (await this.readFileContent(fileItem.file)) as ArrayBuffer;
      }
      // Graph client API uses Buffer package to manage ArrayBuffer, change to Blob avoids external package dependency
      const fileSlice: Blob = new Blob([fileItem.mimeStreamString.slice(fileItem.minSize, fileItem.maxSize)]);
      fileItem.percent = Math.round((fileItem.maxSize / fileItem.file.size) * 100);
      await super.requestStateUpdate(true);

      if (fileItem.uploadUrl !== undefined) {
        const response = await sendFileChunk(
          graph,
          fileItem.uploadUrl,
          `${fileItem.maxSize - fileItem.minSize}`,
          `bytes ${fileItem.minSize}-${fileItem.maxSize - 1}/${fileItem.file.size}`,
          fileSlice
        );
        if (response === null) {
          return null;
        } else if (isUploadSession(response)) {
          // Define next Chunk
          fileItem.minSize = parseInt(response.nextExpectedRanges[0].split('-')[0], 10);
          fileItem.maxSize = fileItem.minSize + this._maxChunkSize;
          if (fileItem.maxSize > fileItem.file.size) {
            fileItem.maxSize = fileItem.file.size;
          }
        } else if (response.id !== undefined) {
          return response;
        }
      } else {
        return null;
      }
    }
  }

  /**
   * Change the state of Mgt-File icon upload to Success
   *
   * @param fileUpload
   */
  protected setUploadSuccess(fileUpload: MgtFileUploadItem) {
    fileUpload.percent = 100;
    void super.requestStateUpdate(true);
    setTimeout(() => {
      fileUpload.iconStatus = getSvg(SvgIcon.Success);
      fileUpload.view = ViewType.twolines;
      fileUpload.fieldUploadResponse = 'lastModifiedDateTime';
      fileUpload.completed = true;
      void super.requestStateUpdate(true);
      void clearFilesCache();
    }, 500);
  }

  /**
   * Change the state of Mgt-File icon upload to Fail
   *
   * @param fileUpload
   */
  protected setUploadFail(fileUpload: MgtFileUploadItem, errorMessage: string) {
    setTimeout(() => {
      fileUpload.iconStatus = getSvg(SvgIcon.Fail);
      fileUpload.view = ViewType.twolines;
      fileUpload.driveItem.description = errorMessage;
      fileUpload.fieldUploadResponse = 'description';
      fileUpload.completed = true;
      void super.requestStateUpdate(true);
    }, 500);
  }

  /**
   * Retrieve File content as ArrayBuffer
   *
   * @param file
   * @returns
   */
  protected readFileContent(file: File): Promise<string | ArrayBuffer> {
    return new Promise<string | ArrayBuffer>((resolve, reject) => {
      const myReader: FileReader = new FileReader();

      myReader.onloadend = () => {
        resolve(myReader.result);
      };

      myReader.onerror = e => {
        reject(e);
      };

      myReader.readAsArrayBuffer(file);
    });
  }

  /**
   * Collect Files from Upload Area based on maxUploadFile
   *
   * @param uploadFilesItems
   * @returns
   */
  protected async getFilesFromUploadArea(filesItems: DataTransferItemList | FileList): Promise<File[]> {
    const folders: FileSystemDirectoryEntry[] = [];
    let entry: FileSystemEntry;
    const collectFilesItems: File[] = [];

    for (const uploadFileItem of filesItems as DataTransferItemList) {
      if (uploadFileItem.kind === 'file') {
        // Defensive code to validate if function exists in Browser
        // Collect all Folders into Array
        const futureUpload = uploadFileItem as FutureDataTransferItem;
        if (futureUpload.getAsEntry) {
          entry = futureUpload.getAsEntry();
          if (isFileSystemDirectoryEntry(entry)) {
            folders.push(entry);
          } else {
            const file = uploadFileItem.getAsFile();
            if (file) {
              this.writeFilePath(file, '');
              collectFilesItems.push(file);
            }
          }
        } else if (uploadFileItem.webkitGetAsEntry) {
          entry = uploadFileItem.webkitGetAsEntry();
          if (isFileSystemDirectoryEntry(entry)) {
            folders.push(entry);
          } else {
            const file = uploadFileItem.getAsFile();
            if (file) {
              this.writeFilePath(file, '');
              collectFilesItems.push(file);
            }
          }
        } else if ('function' == typeof uploadFileItem.getAsFile) {
          const file = uploadFileItem.getAsFile();
          if (file) {
            this.writeFilePath(file, '');
            collectFilesItems.push(file);
          }
        }
        continue;
      } else {
        const fileItem = uploadFileItem.getAsFile();
        if (fileItem) {
          this.writeFilePath(fileItem, '');
          collectFilesItems.push(fileItem);
        }
      }
    }
    // Collect Files from folder
    if (folders.length > 0) {
      const folderFiles = await this.getFolderFiles(folders);
      collectFilesItems.push(...folderFiles);
    }
    return collectFilesItems;
  }

  /**
   * Retrieve files from folder and subfolders to array.
   *
   * @param folders
   * @returns
   */
  protected getFolderFiles(folders: FileSystemDirectoryEntry[]) {
    return new Promise<File[]>(resolve => {
      let reading = 0;
      const contents: File[] = [];
      folders.forEach(entry => {
        readEntry(entry, '');
      });

      const readEntry = (entry: FileEntry, path: string) => {
        if (isFileSystemDirectoryEntry(entry)) {
          readReaderContent(entry.createReader());
        } else if (isFileSystemFileEntry(entry)) {
          reading++;
          entry.file(file => {
            reading--;
            // Include Folder path where File is located
            this.writeFilePath(file, path);
            contents.push(file);

            if (reading === 0) {
              resolve(contents);
            }
          });
        }
      };

      const readReaderContent = (reader: FileSystemDirectoryReader) => {
        reading++;

        reader.readEntries(entries => {
          reading--;
          for (const entry of entries) {
            readEntry(entry, entry.fullPath);
          }

          if (reading === 0) {
            resolve(contents);
          }
        });
      };
    });
  }
  private writeFilePath(file: File | FileSystemEntry, path: string) {
    ((file as unknown) as FileEntry).fullPath = path;
  }
}<|MERGE_RESOLUTION|>--- conflicted
+++ resolved
@@ -7,33 +7,18 @@
 
 import { fluentButton, fluentCheckbox, fluentDialog, fluentProgress } from '@fluentui/web-components';
 import { customElement, IGraph, MgtBaseComponent, mgtHtml } from '@microsoft/mgt-element';
-import { DriveItem } from '@microsoft/microsoft-graph-types';
 import { html, TemplateResult } from 'lit';
 import { property } from 'lit/decorators.js';
-<<<<<<< HEAD
-import { styles } from './mgt-file-upload-css';
-import { strings } from './strings';
-import { getSvg, SvgIcon } from '../../../utils/SvgHelper';
-import { formatBytes } from '../../../utils/Utils';
-import { IGraph, MgtBaseComponent, mgtHtml, customElement } from '@microsoft/mgt-element';
-import { ViewType } from '../../../graph/types';
-import { DriveItem, UploadSession } from '@microsoft/microsoft-graph-types';
-=======
+import { DriveItem } from '@microsoft/microsoft-graph-types';
 import { classMap } from 'lit/directives/class-map.js';
->>>>>>> a24fd251
 import {
   clearFilesCache,
   getGraphfile,
   getUploadSession,
-<<<<<<< HEAD
   sendFileContent,
   sendFileChunk,
   deleteSessionFile,
   isUploadSession
-=======
-  sendFileChunck,
-  sendFileContent
->>>>>>> a24fd251
 } from '../../../graph/graph.files';
 import { ViewType } from '../../../graph/types';
 import { registerFluentComponents } from '../../../utils/FluentComponents';
@@ -322,11 +307,7 @@
   // variable manage drag style when mouse over
   private _dragCounter = 0;
   // variable avoids removal of files after drag and drop, https://developer.mozilla.org/en-US/docs/Web/API/DataTransfer/dropEffect
-<<<<<<< HEAD
-  private _dropEffect: 'copy' | 'link' | 'none' | 'move' = 'copy';
-=======
   private _dropEffect: DataTransfer['dropEffect'] = 'copy';
->>>>>>> a24fd251
   // variable defined max chuck size "4MB" for large files .
   private _maxChunkSize: number = 4 * 1024 * 1024;
   private _dialogTitle = '';
@@ -574,10 +555,7 @@
         // Responses that confirm cancelation of session.
         // 404 means (The upload session was not found/The resource could not be found/)
         // 409 means The resource has changed since the caller last read it; usually an eTag mismatch
-<<<<<<< HEAD
         await deleteSessionFile(this.fileUploadList.graph, fileItem.uploadUrl);
-=======
->>>>>>> a24fd251
         fileItem.uploadUrl = undefined;
         fileItem.completed = true;
         this.setUploadFail(fileItem, strings.cancelUploadFile);
@@ -611,11 +589,7 @@
    *
    * @param event
    */
-<<<<<<< HEAD
   protected handleonDragEnter = (event: DragEvent) => {
-=======
-  protected handleonDragEnter = async (event: DragEvent) => {
->>>>>>> a24fd251
     event.preventDefault();
     event.stopPropagation();
 
@@ -648,11 +622,7 @@
    *
    * @param event
    */
-<<<<<<< HEAD
   protected handleonDrop = (event: DragEvent) => {
-=======
-  protected handleonDrop = async (event: DragEvent) => {
->>>>>>> a24fd251
     event.preventDefault();
     event.stopPropagation();
     const done = (): void => {
