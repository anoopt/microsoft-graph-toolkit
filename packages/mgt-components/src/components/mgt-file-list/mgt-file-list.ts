/**
 * -------------------------------------------------------------------------------------------
 * Copyright (c) Microsoft Corporation.  All Rights Reserved.  Licensed under the MIT License.
 * See License in the project root for license information.
 * -------------------------------------------------------------------------------------------
 */

import {
  arraysAreEqual,
  GraphPageIterator,
  MgtTemplatedComponent,
  Providers,
  ProviderState,
  customElement,
  mgtHtml
} from '@microsoft/mgt-element';
import { DriveItem, SharedInsight } from '@microsoft/microsoft-graph-types';
import { html, TemplateResult } from 'lit';
import { property, state } from 'lit/decorators.js';
import { repeat } from 'lit/directives/repeat.js';
import {
  clearFilesCache,
  fetchNextAndCacheForFilesPageIterator,
  getDriveFilesByIdIterator,
  getDriveFilesByPathIterator,
  getFilesByIdIterator,
  getFilesByListQueryIterator,
  getFilesByPathIterator,
  getFilesByQueries,
  getFilesIterator,
  getGroupFilesByIdIterator,
  getGroupFilesByPathIterator,
  getMyInsightsFiles,
  getSiteFilesByIdIterator,
  getSiteFilesByPathIterator,
  getUserFilesByIdIterator,
  getUserFilesByPathIterator,
  getUserInsightsFiles
} from '../../graph/graph.files';
import './mgt-file-upload/mgt-file-upload';
import { getSvg, SvgIcon } from '../../utils/SvgHelper';
import { OfficeGraphInsightString, ViewType } from '../../graph/types';
import { styles } from './mgt-file-list-css';
import { strings } from './strings';
import { MgtFile } from '../mgt-file/mgt-file';
import { MgtFileUploadConfig } from './mgt-file-upload/mgt-file-upload';

import { fluentProgressRing, fluentDesignSystemProvider } from '@fluentui/web-components';
import { registerFluentComponents } from '../../utils/FluentComponents';

registerFluentComponents(fluentProgressRing, fluentDesignSystemProvider);

/**
 * The File List component displays a list of multiple folders and files by
 * using the file/folder name, an icon, and other properties specified by the developer.
 * This component uses the mgt-file component.
 *
 * @export
 * @class MgtFileList
 *
 * @fires {CustomEvent<MicrosoftGraph.DriveItem>} itemClick - Fired when user click a file. Returns the file (DriveItem) details.
 * @cssprop --file-upload-border- {String} File upload border top style
 * @cssprop --file-upload-background-color - {Color} File upload background color with opacity style
 * @cssprop --file-upload-button-float - {string} Upload button float position
 * @cssprop --file-upload-button-background-color - {Color} Background color of upload button
 * @cssprop --file-upload-dialog-background-color - {Color} Background color of upload dialog
 * @cssprop --file-upload-dialog-content-background-color - {Color} Background color of dialog content
 * @cssprop --file-upload-dialog-content-color - {Color} Color of dialog content
 * @cssprop --file-upload-dialog-primarybutton-background-color - {Color} Background color of primary button
 * @cssprop --file-upload-dialog-primarybutton-color - {Color} Color text of primary button
 * @cssprop --file-upload-button-color - {Color} Text color of upload button
 * @cssprop --file-list-background-color - {Color} File list background color
 * @cssprop --file-list-box-shadow - {String} File list box shadow style
 * @cssprop --file-list-border - {String} File list border styles
 * @cssprop --file-list-padding -{String} File list padding
 * @cssprop --file-list-margin -{String} File list margin
 * @cssprop --file-item-background-color--hover - {Color} File item background hover color
 * @cssprop --file-item-border-top - {String} File item border top style
 * @cssprop --file-item-border-left - {String} File item border left style
 * @cssprop --file-item-border-right - {String} File item border right style
 * @cssprop --file-item-border-bottom - {String} File item border bottom style
 * @cssprop --file-item-background-color--active - {Color} File item background active color
 * @cssprop --file-item-border-radius - {String} File item border radius
 * @cssprop --file-item-margin - {String} File item margin
 * @cssprop --show-more-button-background-color - {Color} Show more button background color
 * @cssprop --show-more-button-background-color--hover - {Color} Show more button background hover color
 * @cssprop --show-more-button-font-size - {String} Show more button font size
 * @cssprop --show-more-button-padding - {String} Show more button padding
 * @cssprop --show-more-button-border-bottom-right-radius - {String} Show more button bottom right radius
 * @cssprop --show-more-button-border-bottom-left-radius - {String} Show more button bottom left radius
 * @cssprop --progress-ring-size -{String} Progress ring height and width
 */

@customElement('file-list')
// @customElement('mgt-file-list')
export class MgtFileList extends MgtTemplatedComponent {
  /**
   * Array of styles to apply to the element. The styles should be defined
   * using the `css` tag function.
   */
  static get styles() {
    return styles;
  }

  protected get strings() {
    return strings;
  }

  /**
   * allows developer to provide query for a file list
   *
   * @type {string}
   * @memberof MgtFileList
   */
  @property({
    attribute: 'file-list-query'
  })
  public get fileListQuery(): string {
    return this._fileListQuery;
  }
  public set fileListQuery(value: string) {
    if (value === this._fileListQuery) {
      return;
    }

    this._fileListQuery = value;
    void this.requestStateUpdate(true);
  }

  /**
   * The name for display in the overview section.
   *
   * @readonly
   * @type {string}
   * @memberof MgtFileList
   */
  public get displayName(): string {
    return this.strings.filesSectionTitle;
  }

  /**
   * Render the icon for display in the navigation ribbon.
   *
   * @returns {TemplateResult}
   * @memberof MgtFileList
   */
  public renderIcon(): TemplateResult {
    return getSvg(SvgIcon.Files);
  }

  /**
   * Set the section to compact view mode
   *
   * @returns
   * @memberof MgtFileList
   */
  public asCompactView() {
    this._isCompact = true;
    this.requestUpdate();
    return this;
  }

  /**
   * Set the section to full view mode
   *
   * @returns
   * @memberof MgtFileList
   */
  public asFullView() {
    this._isCompact = false;
    this._isFullView = true;
    this.requestUpdate();
    return this;
  }

  /**
   * allows developer to provide an array of file queries
   *
   * @type {string[]}
   * @memberof MgtFileList
   */
  @property({
    attribute: 'file-queries',
    converter: (value, type) => {
      if (value) {
        return value.split(',').map(v => v.trim());
      } else {
        return null;
      }
    }
  })
  public get fileQueries(): string[] {
    return this._fileQueries;
  }
  public set fileQueries(value: string[]) {
    if (arraysAreEqual(this._fileQueries, value)) {
      return;
    }

    this._fileQueries = value;
    void this.requestStateUpdate(true);
  }

  /**
   * allows developer to provide an array of files
   *
   * @type {MicrosoftGraph.DriveItem[]}
   * @memberof MgtFileList
   */
  @property({ type: Object })
  public files: DriveItem[];

  /**
   * allows developer to provide site id for a file
   *
   * @type {string}
   * @memberof MgtFileList
   */
  @property({
    attribute: 'site-id'
  })
  public get siteId(): string {
    return this._siteId;
  }
  public set siteId(value: string) {
    if (value === this._siteId) {
      return;
    }

    this._siteId = value;
    void this.requestStateUpdate(true);
  }

  /**
   * allows developer to provide drive id for a file
   *
   * @type {string}
   * @memberof MgtFileList
   */
  @property({
    attribute: 'drive-id'
  })
  public get driveId(): string {
    return this._driveId;
  }
  public set driveId(value: string) {
    if (value === this._driveId) {
      return;
    }

    this._driveId = value;
    void this.requestStateUpdate(true);
  }

  /**
   * allows developer to provide group id for a file
   *
   * @type {string}
   * @memberof MgtFileList
   */
  @property({
    attribute: 'group-id'
  })
  public get groupId(): string {
    return this._groupId;
  }
  public set groupId(value: string) {
    if (value === this._groupId) {
      return;
    }

    this._groupId = value;
    void this.requestStateUpdate(true);
  }

  /**
   * allows developer to provide item id for a file
   *
   * @type {string}
   * @memberof MgtFileList
   */
  @property({
    attribute: 'item-id'
  })
  public get itemId(): string {
    return this._itemId;
  }
  public set itemId(value: string) {
    if (value === this._itemId) {
      return;
    }

    this._itemId = value;
    void this.requestStateUpdate(true);
  }

  /**
   * allows developer to provide item path for a file
   *
   * @type {string}
   * @memberof MgtFileList
   */
  @property({
    attribute: 'item-path'
  })
  public get itemPath(): string {
    return this._itemPath;
  }
  public set itemPath(value: string) {
    if (value === this._itemPath) {
      return;
    }

    this._itemPath = value;
    void this.requestStateUpdate(true);
  }

  /**
   * allows developer to provide user id for a file
   *
   * @type {string}
   * @memberof MgtFile
   */
  @property({
    attribute: 'user-id'
  })
  public get userId(): string {
    return this._userId;
  }
  public set userId(value: string) {
    if (value === this._userId) {
      return;
    }

    this._userId = value;
    void this.requestStateUpdate(true);
  }

  /**
   * allows developer to provide insight type for a file
   * can be trending, used, or shared
   *
   * @type {OfficeGraphInsightString}
   * @memberof MgtFileList
   */
  @property({
    attribute: 'insight-type'
  })
  public get insightType(): OfficeGraphInsightString {
    return this._insightType;
  }
  public set insightType(value: OfficeGraphInsightString) {
    if (value === this._insightType) {
      return;
    }

    this._insightType = value;
    void this.requestStateUpdate(true);
  }

  /**
   * Sets what data to be rendered (file icon only, oneLine, twoLines threeLines).
   * Default is 'threeLines'.
   *
   * @type {ViewType}
   * @memberof MgtFileList
   */
  @property({
    attribute: 'item-view',
    converter: value => {
      if (!value || value.length === 0) {
        return ViewType.threelines;
      }

      value = value.toLowerCase();

      if (typeof ViewType[value] === 'undefined') {
        return ViewType.threelines;
      } else {
        return ViewType[value] as ViewType;
      }
    }
  })
  public itemView: ViewType;

  /**
   * allows developer to provide file type to filter the list
   * can be docx
   *
   * @type {string[]}
   * @memberof MgtFileList
   */
  @property({
    attribute: 'file-extensions',
    converter: (value, type) => {
      return value.split(',').map(v => v.trim());
    }
  })
  public get fileExtensions(): string[] {
    return this._fileExtensions;
  }
  public set fileExtensions(value: string[]) {
    if (arraysAreEqual(this._fileExtensions, value)) {
      return;
    }

    this._fileExtensions = value;
    void this.requestStateUpdate(true);
  }

  /**
   * A number value to indicate the number of more files to load when show more button is clicked
   *
   * @type {number}
   * @memberof MgtFileList
   */
  @property({
    attribute: 'page-size',
    type: Number
  })
  public get pageSize(): number {
    return this._pageSize;
  }
  public set pageSize(value: number) {
    if (value === this._pageSize) {
      return;
    }

    this._pageSize = value;
    void this.requestStateUpdate(true);
  }

  /**
   * A boolean value indication if 'show-more' button should be disabled
   *
   * @type {boolean}
   * @memberof MgtFileList
   */
  @property({
    attribute: 'hide-more-files-button',
    type: Boolean
  })
  public hideMoreFilesButton: boolean;

  /**
   * A number value indication for file size upload (KB)
   *
   * @type {number}
   * @memberof MgtFileList
   */
  @property({
    attribute: 'max-file-size',
    type: Number
  })
  public get maxFileSize(): number {
    return this._maxFileSize;
  }
  public set maxFileSize(value: number) {
    if (value === this._maxFileSize) {
      return;
    }

    this._maxFileSize = value;
    void this.requestStateUpdate(true);
  }

  /**
   * A boolean value indication if file upload extension should be enable or disabled
   *
   * @type {boolean}
   * @memberof MgtFileList
   */
  @property({
    attribute: 'enable-file-upload',
    type: Boolean
  })
  public enableFileUpload: boolean;

  /**
   * A number value to indicate the max number allowed of files to upload.
   *
   * @type {number}
   * @memberof MgtFileList
   */
  @property({
    attribute: 'max-upload-file',
    type: Number
  })
  public get maxUploadFile(): number {
    return this._maxUploadFile;
  }
  public set maxUploadFile(value: number) {
    if (value === this._maxUploadFile) {
      return;
    }

    this._maxUploadFile = value;
    void this.requestStateUpdate(true);
  }

  @state() private _isCompact: boolean;
  @state() private _isFullView: boolean; // Set Person Card Files FullView Section

  /**
   * A Array of file extensions to be excluded from file upload.
   *
   * @type {string[]}
   * @memberof MgtFileList
   */
  @property({
    attribute: 'excluded-file-extensions',
    converter: (value, type) => {
      return value.split(',').map(v => v.trim());
    }
  })
  public get excludedFileExtensions(): string[] {
    return this._excludedFileExtensions;
  }
  public set excludedFileExtensions(value: string[]) {
    if (arraysAreEqual(this._excludedFileExtensions, value)) {
      return;
    }

    this._excludedFileExtensions = value;
    void this.requestStateUpdate(true);
  }

  /**
   * Get the scopes required for file list
   *
   * @static
   * @return {*}  {string[]}
   * @memberof MgtFileList
   */
  public static get requiredScopes(): string[] {
    return [...new Set([...MgtFile.requiredScopes])];
  }

  private _fileListQuery: string;
  private _fileQueries: string[];
  private _siteId: string;
  private _itemId: string;
  private _driveId: string;
  private _itemPath: string;
  private _groupId: string;
  private _insightType: OfficeGraphInsightString;
  private _fileExtensions: string[];
  private _pageSize: number;
  private _excludedFileExtensions: string[];
  private _maxUploadFile: number;
  private _maxFileSize: number;
  private _userId: string;
  private _preloadedFiles: DriveItem[];
  private pageIterator: GraphPageIterator<DriveItem>;
  // tracking user arrow key input of selection for accessibility purpose
  private _focusedItemIndex = -1;

  @state() private _isLoadingMore: boolean;

  constructor() {
    super();

    this.pageSize = 10;
    this.itemView = ViewType.twolines;
    this.maxUploadFile = 10;
    this.enableFileUpload = false;
    this._preloadedFiles = [];
    this._isCompact = false;
    this._isFullView = false;
  }

  /**
   * Override requestStateUpdate to include clearstate.
   *
   * @memberof MgtFileList
   */
  protected requestStateUpdate(force?: boolean) {
    this.clearState();
    return super.requestStateUpdate(force);
  }

  /**
   * Reset state
   *
   * @memberof MgtFileList
   */
  protected clearState(): void {
    super.clearState();
    this.files = null;
  }

  public render() {
    if (!this.files && this.isLoadingState) {
      return this.renderLoading();
    }

    if (!this.files || this.files.length === 0) {
      return this.renderNoData();
    }

    return this._isCompact
      ? this.renderCompactView()
      : this.renderTemplate('default', { files: this.files }) || this.renderFiles();
  }

  /**
   * Render the compact view
   *
   * @returns {TemplateResult}
   * @memberof MgtFileList
   */
  public renderCompactView(): TemplateResult {
    let contentTemplate: TemplateResult;
    let files = this.files.slice(0, 3);
    contentTemplate = html`
      ${files.map(file => this.renderFile(file))}
    `;

    return html`
      <div class="root compact" dir=${this.direction}>
        ${contentTemplate}
      </div>
    `;
  }

  /**
   * Render the loading state
   *
   * @protected
   * @returns {TemplateResult}
   * @memberof MgtFileList
   */
  protected renderLoading(): TemplateResult {
    return this.renderTemplate('loading', null) || html``;
  }

  /**
   * Render the state when no data is available
   *
   * @protected
   * @returns {TemplateResult}
   * @memberof MgtFileList
   */
  protected renderNoData(): TemplateResult {
    return (
      this.renderTemplate('no-data', null) ||
      (this.enableFileUpload === true && Providers.globalProvider !== undefined
        ? html`
      <fluent-design-system-provider use-defaults>
        <div id="file-list-wrapper" class="file-list-wrapper" dir=${this.direction}>
          ${this.renderFileUpload()}
        </div>
      </fluent-design-system-provider>
      `
        : html``)
    );
  }

  /**
   * Render the list of files.
   *
   * @protected
   * @param {*} files
   * @returns {TemplateResult}
   * @memberof mgtFileList
   */
  protected renderFiles(): TemplateResult {
    return html`
      <div id="file-list-wrapper" class="file-list-wrapper" dir=${this.direction}>
        ${this.enableFileUpload ? this.renderFileUpload() : null}
        ${this._isFullView ? html`<div class="title">${this.strings.filesSectionTitle}</div>` : null}
        <ul
          id="file-list"
          class="file-list"
          tabindex="0"
          @keydown="${this.onFileListKeyDown}"
          @keyup="${this.onFileListKeyUp}"
          @blur="${this.onFileListOut}"
        >
          ${repeat(
            this.files,
            f => f.id,
            f => html`
              <li class="file-item" @click=${(e: UIEvent) => this.handleItemSelect(f, e)}>
                ${this.renderFile(f)}
              </li>
            `
          )}
        </ul>
        ${
          !this.hideMoreFilesButton && this.pageIterator && (this.pageIterator.hasNext || this._preloadedFiles.length)
            ? this.renderMoreFileButton()
            : null
        }
      </div>
    `;
  }

  /**
   * Render an individual file.
   *
   * @protected
   * @returns {TemplateResult}
   * @memberof mgtFileList
   */
  protected renderFile(file: DriveItem): TemplateResult {
    const view = this.itemView;
    return (
      this.renderTemplate('file', { file }, file.id) ||
      mgtHtml`
        <mgt-file class="mgt-file-item" .fileDetails=${file} .view=${view}></mgt-file>
      `
    );
  }

  /**
   * Render the button when clicked will show more files.
   *
   * @protected
   * @returns {TemplateResult}
   * @memberof MgtFileList
   */
  protected renderMoreFileButton(): TemplateResult {
    if (this._isLoadingMore) {
      return html`
        <fluent-progress-ring role="progressbar" viewBox="0 0 8 8" class="progress-ring"></fluent-progress-ring>
      `;
    } else {
      return html`
        <a
          id="show-more"
          class="show-more"
          @click=${() => this.renderNextPage()}
          tabindex="0"
          @keydown=${this.onShowMoreKeyDown}
        >
          <span>${this.strings.showMoreSubtitle}</span>
        </a>
`;
    }
  }

  /**
   * Render MgtFileUpload sub component
   *
   * @returns
   */
  protected renderFileUpload(): TemplateResult {
    const fileUploadConfig: MgtFileUploadConfig = {
      graph: Providers.globalProvider.graph.forComponent(this),
      driveId: this.driveId,
      excludedFileExtensions: this.excludedFileExtensions,
      groupId: this.groupId,
      itemId: this.itemId,
      itemPath: this.itemPath,
      userId: this.userId,
      siteId: this.siteId,
      maxFileSize: this.maxFileSize,
      maxUploadFile: this.maxUploadFile
    };
    return mgtHtml`
        <mgt-file-upload .fileUploadList=${fileUploadConfig} ></mgt-file-upload>
      `;
  }

  /**
   * Handle accessibility keyboard enter event on 'show more items' button
   *
   * @param event
   */
  private onShowMoreKeyDown = (event: KeyboardEvent): void => {
    if (event && event.code === 'Enter') {
      event.preventDefault();
      void this.renderNextPage();
    }
  };

  /**
   * Handle accessibility keyboard keyup events on file list
   *
   * @param event
   */
  private onFileListKeyUp = (event: KeyboardEvent): void => {
    const fileList = this.renderRoot.querySelector('.file-list');
    const focusedItem = fileList.children[this._focusedItemIndex];

    if (event.code === 'Enter' || event.code === 'Space') {
      event.preventDefault();

      focusedItem?.classList.remove('selected');
      focusedItem?.classList.add('focused');
    }
  };

  /**
   * Handle accessibility keyboard keydown events (arrow up, arrow down, enter, tab) on file list
   *
   * @param event
   */
  private onFileListKeyDown = (event: KeyboardEvent): void => {
    const fileList = this.renderRoot.querySelector('.file-list');
    let focusedItem: Element;

    if (!fileList || !fileList.children.length) {
      return;
    }

    if (event.code === 'ArrowUp' || event.code === 'ArrowDown') {
      if (event.code === 'ArrowUp') {
        if (this._focusedItemIndex === -1) {
          this._focusedItemIndex = fileList.children.length;
        }
        this._focusedItemIndex = (this._focusedItemIndex - 1 + fileList.children.length) % fileList.children.length;
      }
      if (event.code === 'ArrowDown') {
        this._focusedItemIndex = (this._focusedItemIndex + 1) % fileList.children.length;
      }

      focusedItem = fileList.children[this._focusedItemIndex];
      this.updateItemBackgroundColor(fileList, focusedItem, 'focused');
    }

    if (event.code === 'Enter' || event.code === 'Space') {
      focusedItem = fileList.children[this._focusedItemIndex];

      const file = focusedItem.children[0] as MgtFile;
      event.preventDefault();
      this.fireCustomEvent('itemClick', file.fileDetails);

      this.updateItemBackgroundColor(fileList, focusedItem, 'selected');
    }

    if (event.code === 'Tab') {
      focusedItem = fileList.children[this._focusedItemIndex];
      focusedItem?.classList.remove('focused');
    }
  };

  /**
   * Remove accessibility keyboard focused when out of file list
   *
   */
  private onFileListOut = () => {
    const fileList = this.renderRoot.querySelector('.file-list');
    const focusedItem = fileList.children[this._focusedItemIndex];
    focusedItem?.classList.remove('focused');
  };

  /**
   * load state into the component.
   *
   * @protected
   * @returns
   * @memberof MgtFileList
   */
  protected async loadState() {
    const provider = Providers.globalProvider;
    if (!provider || provider.state === ProviderState.Loading) {
      return;
    }

    if (provider.state === ProviderState.SignedOut) {
      this.files = null;
      return;
    }
    const graph = provider.graph.forComponent(this);
    let files: DriveItem[];
    let pageIterator: GraphPageIterator<DriveItem>;

    const getFromMyDrive = !this.driveId && !this.siteId && !this.groupId && !this.userId;

    // combinations of these attributes must be provided in order for the component to know which endpoint to call to request files
    // not supplying enough for these combinations will get a null file result
    if (
      (this.driveId && !this.itemId && !this.itemPath) ||
      (this.groupId && !this.itemId && !this.itemPath) ||
      (this.siteId && !this.itemId && !this.itemPath) ||
      (this.userId && !this.insightType && !this.itemId && !this.itemPath)
    ) {
      this.files = null;
    }

    if (!this.files) {
      if (this.fileListQuery) {
        pageIterator = await getFilesByListQueryIterator(graph, this.fileListQuery, this.pageSize);
      } else if (this.fileQueries) {
        files = await getFilesByQueries(graph, this.fileQueries);
      } else if (getFromMyDrive) {
        if (this.itemId) {
          pageIterator = await getFilesByIdIterator(graph, this.itemId, this.pageSize);
        } else if (this.itemPath) {
          pageIterator = await getFilesByPathIterator(graph, this.itemPath, this.pageSize);
        } else if (this.insightType) {
          files = await getMyInsightsFiles(graph, this.insightType);
        } else {
          pageIterator = await getFilesIterator(graph, this.pageSize);
        }
      } else if (this.driveId) {
        if (this.itemId) {
          pageIterator = await getDriveFilesByIdIterator(graph, this.driveId, this.itemId, this.pageSize);
        } else if (this.itemPath) {
          pageIterator = await getDriveFilesByPathIterator(graph, this.driveId, this.itemPath, this.pageSize);
        }
      } else if (this.groupId) {
        if (this.itemId) {
          pageIterator = await getGroupFilesByIdIterator(graph, this.groupId, this.itemId, this.pageSize);
        } else if (this.itemPath) {
          pageIterator = await getGroupFilesByPathIterator(graph, this.groupId, this.itemPath, this.pageSize);
        }
      } else if (this.siteId) {
        if (this.itemId) {
          pageIterator = await getSiteFilesByIdIterator(graph, this.siteId, this.itemId, this.pageSize);
        } else if (this.itemPath) {
          pageIterator = await getSiteFilesByPathIterator(graph, this.siteId, this.itemPath, this.pageSize);
        }
      } else if (this.userId) {
        if (this.itemId) {
          pageIterator = await getUserFilesByIdIterator(graph, this.userId, this.itemId, this.pageSize);
        } else if (this.itemPath) {
          pageIterator = await getUserFilesByPathIterator(graph, this.userId, this.itemPath, this.pageSize);
        } else if (this.insightType) {
          files = await getUserInsightsFiles(graph, this.userId, this.insightType);
        }
      }

      if (pageIterator) {
        this.pageIterator = pageIterator;
        this._preloadedFiles = [...this.pageIterator.value];

        // handle when cached file length is greater than page size
        if (this._preloadedFiles.length >= this.pageSize) {
          files = this._preloadedFiles.splice(0, this.pageSize);
        } else {
          files = this._preloadedFiles.splice(0, this._preloadedFiles.length);
        }
      }

      // filter files when extensions are provided
      let filteredByFileExtension: DriveItem[];
      if (this.fileExtensions && this.fileExtensions !== null) {
        // retrive all pages before filtering
        if (this.pageIterator && this.pageIterator.value) {
          while (this.pageIterator.hasNext) {
            await fetchNextAndCacheForFilesPageIterator(this.pageIterator);
          }
          files = this.pageIterator.value;
          this._preloadedFiles = [];
        }
        filteredByFileExtension = files.filter(file => {
          for (const e of this.fileExtensions) {
            if (e === this.getFileExtension(file.name)) {
              return file;
            }
          }
        });
      }

      if (filteredByFileExtension && filteredByFileExtension.length >= 0) {
        this.files = filteredByFileExtension;
        if (this.pageSize) {
          files = this.files.splice(0, this.pageSize);
          this.files = files;
        }
      } else {
        this.files = files;
      }
    }
  }

  /**
   * Handle the click event on an item.
   *
   * @protected
   * @memberof MgtFileList
   */
<<<<<<< HEAD
  protected handleItemSelect(item: DriveItem, event: UIEvent): void {
=======
  protected handleItemSelect(item: DriveItem, event): void {
    this.handleFileClick(item);
>>>>>>> cf62f803
    this.fireCustomEvent('itemClick', item);

    // handle accessibility updates when item clicked
    if (event) {
      const fileList = this.renderRoot.querySelector('.file-list');

      // get index of the focused item
      const nodes = Array.from(fileList.children);
      const li = (event.target as HTMLElement).closest('li');
      const index = nodes.indexOf(li);
      this._focusedItemIndex = index;
      const clickedItem = fileList.children[this._focusedItemIndex];
      this.updateItemBackgroundColor(fileList, clickedItem, 'selected');

      for (const c of fileList.children) {
        c.classList.remove('focused');
      }
    }
  }

  /**
   * Handle the click event on button to show next page.
   *
   * @protected
   * @memberof MgtFileList
   */
  protected async renderNextPage() {
    // render next page from cache if exists, or else use iterator
    if (this._preloadedFiles.length > 0) {
      this.files = [
        ...this.files,
        ...this._preloadedFiles.splice(0, Math.min(this.pageSize, this._preloadedFiles.length))
      ];
    } else {
      if (this.pageIterator.hasNext) {
        this._isLoadingMore = true;
        const root = this.renderRoot.querySelector('file-list-wrapper');
        if (root && root.animate) {
          // play back
          root.animate(
            [
              {
                height: 'auto',
                transformOrigin: 'top left'
              },
              {
                height: 'auto',
                transformOrigin: 'top left'
              }
            ],
            {
              duration: 1000,
              easing: 'ease-in-out',
              fill: 'both'
            }
          );
        }
        await fetchNextAndCacheForFilesPageIterator(this.pageIterator);
        this._isLoadingMore = false;
        this.files = this.pageIterator.value;
      }
    }

    this.requestUpdate();
  }

  private handleFileClick(file: DriveItem) {
    if (file && file.webUrl) {
      window.open(file.webUrl, '_blank', 'noreferrer');
    }
  }

  /**
   * Get file extension string from file name
   *
   * @param name file name
   * @returns {string} file extension
   */
  private getFileExtension(name: string) {
    const re = /(?:\.([^.]+))?$/;
    const fileExtension = re.exec(name)[1] || '';

    return fileExtension;
  }

  /**
   * Handle remove and add css class on accessibility keyboard select and focus
   *
   * @param fileList HTML element
   * @param focusedItem HTML element
   * @param className background class to be applied
   */
  private updateItemBackgroundColor(fileList: Element, focusedItem: Element, className: string) {
    // reset background color
    for (const c of fileList.children) {
      c.classList.remove(className);
    }

    // set focused item background color
    if (focusedItem) {
      focusedItem.classList.add(className);
      focusedItem.scrollIntoView({ behavior: 'smooth', block: 'nearest', inline: 'start' });
    }
  }

  /**
   * Handle reload of File List and condition to clear cache
   *
   * @param clearCache boolean, if true clear cache
   */
  public reload(clearCache = false) {
    if (clearCache) {
      // clear cache File List
      void clearFilesCache();
    }

    void this.requestStateUpdate(true);
  }
}<|MERGE_RESOLUTION|>--- conflicted
+++ resolved
@@ -8,13 +8,12 @@
 import {
   arraysAreEqual,
   GraphPageIterator,
-  MgtTemplatedComponent,
   Providers,
   ProviderState,
   customElement,
   mgtHtml
 } from '@microsoft/mgt-element';
-import { DriveItem, SharedInsight } from '@microsoft/microsoft-graph-types';
+import { DriveItem } from '@microsoft/microsoft-graph-types';
 import { html, TemplateResult } from 'lit';
 import { property, state } from 'lit/decorators.js';
 import { repeat } from 'lit/directives/repeat.js';
@@ -47,6 +46,7 @@
 
 import { fluentProgressRing, fluentDesignSystemProvider } from '@fluentui/web-components';
 import { registerFluentComponents } from '../../utils/FluentComponents';
+import { BasePersonCardSection } from '../BasePersonCardSection';
 
 registerFluentComponents(fluentProgressRing, fluentDesignSystemProvider);
 
@@ -93,7 +93,7 @@
 
 @customElement('file-list')
 // @customElement('mgt-file-list')
-export class MgtFileList extends MgtTemplatedComponent {
+export class MgtFileList extends BasePersonCardSection {
   /**
    * Array of styles to apply to the element. The styles should be defined
    * using the `css` tag function.
@@ -102,7 +102,7 @@
     return styles;
   }
 
-  protected get strings() {
+  protected get strings(): Record<string, string> {
     return strings;
   }
 
@@ -146,31 +146,6 @@
    */
   public renderIcon(): TemplateResult {
     return getSvg(SvgIcon.Files);
-  }
-
-  /**
-   * Set the section to compact view mode
-   *
-   * @returns
-   * @memberof MgtFileList
-   */
-  public asCompactView() {
-    this._isCompact = true;
-    this.requestUpdate();
-    return this;
-  }
-
-  /**
-   * Set the section to full view mode
-   *
-   * @returns
-   * @memberof MgtFileList
-   */
-  public asFullView() {
-    this._isCompact = false;
-    this._isFullView = true;
-    this.requestUpdate();
-    return this;
   }
 
   /**
@@ -497,9 +472,6 @@
     this._maxUploadFile = value;
     void this.requestStateUpdate(true);
   }
-
-  @state() private _isCompact: boolean;
-  @state() private _isFullView: boolean; // Set Person Card Files FullView Section
 
   /**
    * A Array of file extensions to be excluded from file upload.
@@ -565,8 +537,6 @@
     this.maxUploadFile = 10;
     this.enableFileUpload = false;
     this._preloadedFiles = [];
-    this._isCompact = false;
-    this._isFullView = false;
   }
 
   /**
@@ -598,9 +568,7 @@
       return this.renderNoData();
     }
 
-    return this._isCompact
-      ? this.renderCompactView()
-      : this.renderTemplate('default', { files: this.files }) || this.renderFiles();
+    return this.isCompact ? this.renderCompactView() : this.renderFullView();
   }
 
   /**
@@ -610,9 +578,8 @@
    * @memberof MgtFileList
    */
   public renderCompactView(): TemplateResult {
-    let contentTemplate: TemplateResult;
-    let files = this.files.slice(0, 3);
-    contentTemplate = html`
+    const files = this.files.slice(0, 3);
+    const contentTemplate = html`
       ${files.map(file => this.renderFile(file))}
     `;
 
@@ -621,6 +588,16 @@
         ${contentTemplate}
       </div>
     `;
+  }
+
+  /**
+   * Render the full view
+   *
+   * @returns {TemplateResult}
+   * @memberof MgtFileList
+   */
+  public renderFullView(): TemplateResult {
+    return this.renderTemplate('default', { files: this.files }) || this.renderFiles();
   }
 
   /**
@@ -668,7 +645,7 @@
     return html`
       <div id="file-list-wrapper" class="file-list-wrapper" dir=${this.direction}>
         ${this.enableFileUpload ? this.renderFileUpload() : null}
-        ${this._isFullView ? html`<div class="title">${this.strings.filesSectionTitle}</div>` : null}
+        <div class="title">${this.strings.filesSectionTitle}</div>
         <ul
           id="file-list"
           class="file-list"
@@ -973,12 +950,8 @@
    * @protected
    * @memberof MgtFileList
    */
-<<<<<<< HEAD
   protected handleItemSelect(item: DriveItem, event: UIEvent): void {
-=======
-  protected handleItemSelect(item: DriveItem, event): void {
     this.handleFileClick(item);
->>>>>>> cf62f803
     this.fireCustomEvent('itemClick', item);
 
     // handle accessibility updates when item clicked
