--- conflicted
+++ resolved
@@ -30,18 +30,12 @@
   getUserInsightsFiles
 } from '../../graph/graph.files';
 import './mgt-file-upload/mgt-file-upload';
-<<<<<<< HEAD
 import { ViewType } from '../../graph/types';
-=======
-import { getSvg, SvgIcon } from '../../utils/SvgHelper';
-import { OfficeGraphInsightString, ViewType } from '../../graph/types';
->>>>>>> 89b79e95
 import { styles } from './mgt-file-list-css';
 import { strings } from './strings';
 import { MgtFile } from '../mgt-file/mgt-file';
 import { MgtFileUploadConfig } from './mgt-file-upload/mgt-file-upload';
 
-<<<<<<< HEAD
 import {
   fluentProgressRing,
   fluentDesignSystemProvider,
@@ -60,13 +54,6 @@
   fluentDataGridRow,
   fluentDataGridCell
 );
-=======
-import { fluentProgressRing } from '@fluentui/web-components';
-import { registerFluentComponents } from '../../utils/FluentComponents';
-import { KeyboardEvent } from 'react';
-
-registerFluentComponents(fluentProgressRing);
->>>>>>> 89b79e95
 
 /**
  * The File List component displays a list of multiple folders and files by
@@ -76,41 +63,6 @@
  * @export
  * @class MgtFileList
  *
-<<<<<<< HEAD
- * @fires {CustomEvent<MicrosoftGraph.DriveItem>} itemClick - Fired when user click a file. Returns the file (DriveItem) details.
- * @fires {CustomEvent<MicrosoftGraph.DriveItem[]>} selectionChanged - Fired when user select a file. Returns the selected files (DriveItem) details.
- *
- * @cssprop --file-upload-border- {String} File upload border top style
- * @cssprop --file-upload-background-color - {Color} File upload background color with opacity style
- * @cssprop --file-upload-button-float - {string} Upload button float position
- * @cssprop --file-upload-button-background-color - {Color} Background color of upload button
- * @cssprop --file-upload-dialog-background-color - {Color} Background color of upload dialog
- * @cssprop --file-upload-dialog-content-background-color - {Color} Background color of dialog content
- * @cssprop --file-upload-dialog-content-color - {Color} Color of dialog content
- * @cssprop --file-upload-dialog-primarybutton-background-color - {Color} Background color of primary button
- * @cssprop --file-upload-dialog-primarybutton-color - {Color} Color text of primary button
- * @cssprop --file-upload-button-color - {Color} Text color of upload button
- * @cssprop --file-list-background-color - {Color} File list background color
- * @cssprop --file-list-box-shadow - {String} File list box shadow style
- * @cssprop --file-list-border - {String} File list border styles
- * @cssprop --file-list-padding -{String} File list padding
- * @cssprop --file-list-margin -{String} File list margin
- * @cssprop --file-item-background-color--hover - {Color} File item background hover color
- * @cssprop --file-item-border-top - {String} File item border top style
- * @cssprop --file-item-border-left - {String} File item border left style
- * @cssprop --file-item-border-right - {String} File item border right style
- * @cssprop --file-item-border-bottom - {String} File item border bottom style
- * @cssprop --file-item-background-color--active - {Color} File item background active color
- * @cssprop --file-item-border-radius - {String} File item border radius
- * @cssprop --file-item-margin - {String} File item margin
- * @cssprop --show-more-button-background-color - {Color} Show more button background color
- * @cssprop --show-more-button-background-color--hover - {Color} Show more button background hover color
- * @cssprop --show-more-button-font-size - {String} Show more button font size
- * @cssprop --show-more-button-padding - {String} Show more button padding
- * @cssprop --show-more-button-border-bottom-right-radius - {String} Show more button bottom right radius
- * @cssprop --show-more-button-border-bottom-left-radius - {String} Show more button bottom left radius
- * @cssprop --progress-ring-size -{String} Progress ring height and width
-=======
  * @fires {CustomEvent<MicrosoftGraph.DriveItem>} itemClick - Fired when a user clicks on a file.
  * it returns the file (DriveItem) details.
  *
@@ -128,16 +80,11 @@
  * @cssprop --show-more-button-border-bottom-right-radius - {String} the "show more" button bottom right border radius. Default value is 8px.
  * @cssprop --show-more-button-border-bottom-left-radius - {String} the "show more" button bottom left border radius. Default value is 8px;
  * @cssprop --progress-ring-size -{String} Progress ring height and width. Default value is 24px.
->>>>>>> 89b79e95
  */
 
 // tslint:disable-next-line: max-classes-per-file
 @customElement('file-list')
-<<<<<<< HEAD
 export class MgtFileList extends MgtFileListBase {
-=======
-export class MgtFileList extends MgtTemplatedComponent {
->>>>>>> 89b79e95
   /**
    * Array of styles to apply to the element. The styles should be defined
    * using the `css` tag function.
@@ -146,412 +93,11 @@
     return styles;
   }
 
-<<<<<<< HEAD
-=======
-  protected get strings() {
-    return strings;
-  }
-
-  /**
-   * allows developer to provide query for a file list
-   *
-   * @type {string}
-   * @memberof MgtFileList
-   */
-  @property({
-    attribute: 'file-list-query'
-  })
-  public get fileListQuery(): string {
-    return this._fileListQuery;
-  }
-  public set fileListQuery(value: string) {
-    if (value === this._fileListQuery) {
-      return;
-    }
-
-    this._fileListQuery = value;
-    this.requestStateUpdate(true);
-  }
-
-  /**
-   * The name for display in the overview section.
+  /**
+   * Strings to be used in the component
    *
    * @readonly
-   * @type {string}
-   * @memberof MgtFileList
-   */
-  public get displayName(): string {
-    return this.strings.filesSectionTitle;
-  }
-
-  /**
-   * Render the icon for display in the navigation ribbon.
-   *
-   * @returns {TemplateResult}
-   * @memberof MgtFileList
-   */
-  public renderIcon(): TemplateResult {
-    return getSvg(SvgIcon.Files);
-  }
-
-  /**
-   * Set the section to compact view mode
-   *
-   * @returns
-   * @memberof MgtFileList
-   */
-  public asCompactView() {
-    this._isCompact = true;
-    this.requestUpdate();
-    return this;
-  }
-
-  /**
-   * Set the section to full view mode
-   *
-   * @returns
-   * @memberof MgtFileList
-   */
-  public asFullView() {
-    this._isCompact = false;
-    this._isFullView = true;
-    this.requestUpdate();
-    return this;
-  }
-
-  /**
-   * allows developer to provide an array of file queries
-   *
-   * @type {string[]}
-   * @memberof MgtFileList
-   */
-  @property({
-    attribute: 'file-queries',
-    converter: (value, type) => {
-      if (value) {
-        return value.split(',').map(v => v.trim());
-      } else {
-        return null;
-      }
-    }
-  })
-  public get fileQueries(): string[] {
-    return this._fileQueries;
-  }
-  public set fileQueries(value: string[]) {
-    if (arraysAreEqual(this._fileQueries, value)) {
-      return;
-    }
-
-    this._fileQueries = value;
-    this.requestStateUpdate(true);
-  }
-
-  /**
-   * allows developer to provide an array of files
-   *
-   * @type {MicrosoftGraph.DriveItem[]}
-   * @memberof MgtFileList
-   */
-  @property({ type: Object })
-  public files: DriveItem[];
-
-  /**
-   * allows developer to provide site id for a file
-   *
-   * @type {string}
-   * @memberof MgtFileList
-   */
-  @property({
-    attribute: 'site-id'
-  })
-  public get siteId(): string {
-    return this._siteId;
-  }
-  public set siteId(value: string) {
-    if (value === this._siteId) {
-      return;
-    }
-
-    this._siteId = value;
-    this.requestStateUpdate(true);
-  }
-
->>>>>>> 89b79e95
-  /**
-   * Strings to be used in the component
-   *
-<<<<<<< HEAD
-   * @readonly
-   * @protected
-=======
-   * @type {string}
-   * @memberof MgtFileList
-   */
-  @property({
-    attribute: 'drive-id'
-  })
-  public get driveId(): string {
-    return this._driveId;
-  }
-  public set driveId(value: string) {
-    if (value === this._driveId) {
-      return;
-    }
-
-    this._driveId = value;
-    this.requestStateUpdate(true);
-  }
-
-  /**
-   * allows developer to provide group id for a file
-   *
-   * @type {string}
-   * @memberof MgtFileList
-   */
-  @property({
-    attribute: 'group-id'
-  })
-  public get groupId(): string {
-    return this._groupId;
-  }
-  public set groupId(value: string) {
-    if (value === this._groupId) {
-      return;
-    }
-
-    this._groupId = value;
-    this.requestStateUpdate(true);
-  }
-
-  /**
-   * allows developer to provide item id for a file
-   *
-   * @type {string}
-   * @memberof MgtFileList
-   */
-  @property({
-    attribute: 'item-id'
-  })
-  public get itemId(): string {
-    return this._itemId;
-  }
-  public set itemId(value: string) {
-    if (value === this._itemId) {
-      return;
-    }
-
-    this._itemId = value;
-    this.requestStateUpdate(true);
-  }
-
-  /**
-   * allows developer to provide item path for a file
-   *
-   * @type {string}
-   * @memberof MgtFileList
-   */
-  @property({
-    attribute: 'item-path'
-  })
-  public get itemPath(): string {
-    return this._itemPath;
-  }
-  public set itemPath(value: string) {
-    if (value === this._itemPath) {
-      return;
-    }
-
-    this._itemPath = value;
-    this.requestStateUpdate(true);
-  }
-
-  /**
-   * allows developer to provide user id for a file
-   *
-   * @type {string}
-   * @memberof MgtFile
-   */
-  @property({
-    attribute: 'user-id'
-  })
-  public get userId(): string {
-    return this._userId;
-  }
-  public set userId(value: string) {
-    if (value === this._userId) {
-      return;
-    }
-
-    this._userId = value;
-    this.requestStateUpdate(true);
-  }
-
-  /**
-   * allows developer to provide insight type for a file
-   * can be trending, used, or shared
-   *
-   * @type {OfficeGraphInsightString}
-   * @memberof MgtFileList
-   */
-  @property({
-    attribute: 'insight-type'
-  })
-  public get insightType(): OfficeGraphInsightString {
-    return this._insightType;
-  }
-  public set insightType(value: OfficeGraphInsightString) {
-    if (value === this._insightType) {
-      return;
-    }
-
-    this._insightType = value;
-    this.requestStateUpdate(true);
-  }
-
-  /**
-   * Sets what data to be rendered (file icon only, oneLine, twoLines threeLines).
-   * Default is 'threeLines'.
-   *
-   * @type {ViewType}
-   * @memberof MgtFileList
-   */
-  @property({
-    attribute: 'item-view',
-    converter: value => {
-      if (!value || value.length === 0) {
-        return ViewType.threelines;
-      }
-
-      value = value.toLowerCase();
-
-      if (typeof ViewType[value] === 'undefined') {
-        return ViewType.threelines;
-      } else {
-        return ViewType[value];
-      }
-    }
-  })
-  public itemView: ViewType;
-
-  /**
-   * allows developer to provide file type to filter the list
-   * can be docx
-   *
-   * @type {string[]}
-   * @memberof MgtFileList
-   */
-  @property({
-    attribute: 'file-extensions',
-    converter: (value, type) => {
-      return value.split(',').map(v => v.trim());
-    }
-  })
-  public get fileExtensions(): string[] {
-    return this._fileExtensions;
-  }
-  public set fileExtensions(value: string[]) {
-    if (arraysAreEqual(this._fileExtensions, value)) {
-      return;
-    }
-
-    this._fileExtensions = value;
-    this.requestStateUpdate(true);
-  }
-
-  /**
-   * A number value to indicate the number of more files to load when show more button is clicked
-   * @type {number}
-   * @memberof MgtFileList
-   */
-  @property({
-    attribute: 'page-size',
-    type: Number
-  })
-  public get pageSize(): number {
-    return this._pageSize;
-  }
-  public set pageSize(value: number) {
-    if (value === this._pageSize) {
-      return;
-    }
-
-    this._pageSize = value;
-    this.requestStateUpdate(true);
-  }
-
-  /**
-   * A boolean value indication if 'show-more' button should be disabled
-   * @type {boolean}
-   * @memberof MgtFileList
-   */
-  @property({
-    attribute: 'hide-more-files-button',
-    type: Boolean
-  })
-  public hideMoreFilesButton: boolean;
-
-  /**
-   * A number value indication for file size upload (KB)
-   * @type {number}
-   * @memberof MgtFileList
-   */
-  @property({
-    attribute: 'max-file-size',
-    type: Number
-  })
-  public get maxFileSize(): number {
-    return this._maxFileSize;
-  }
-  public set maxFileSize(value: number) {
-    if (value === this._maxFileSize) {
-      return;
-    }
-
-    this._maxFileSize = value;
-    this.requestStateUpdate(true);
-  }
-
-  /**
-   * A boolean value indication if file upload extension should be enable or disabled
-   * @type {boolean}
-   * @memberof MgtFileList
-   */
-  @property({
-    attribute: 'enable-file-upload',
-    type: Boolean
-  })
-  public enableFileUpload: boolean;
-
-  /**
-   * A number value to indicate the max number allowed of files to upload.
-   * @type {number}
-   * @memberof MgtFileList
-   */
-  @property({
-    attribute: 'max-upload-file',
-    type: Number
-  })
-  public get maxUploadFile(): number {
-    return this._maxUploadFile;
-  }
-  public set maxUploadFile(value: number) {
-    if (value === this._maxUploadFile) {
-      return;
-    }
-
-    this._maxUploadFile = value;
-    this.requestStateUpdate(true);
-  }
-
-  @state() private _isCompact: boolean;
-  @state() private _isFullView: boolean; // Set Person Card Files FullView Section
-
-  /**
-   * A Array of file extensions to be excluded from file upload.
-   *
-   * @type {string[]}
->>>>>>> 89b79e95
+   * @protected
    * @memberof MgtFileList
    */
   protected get strings() {
@@ -579,6 +125,12 @@
 
   @state()
   private _selectedFiles: Map<string, DriveItem>;
+
+  @state()
+  private _isCompact: boolean;
+
+  @state()
+  private _isFullView: boolean;
 
   constructor() {
     super();
@@ -706,7 +258,7 @@
             class="file-item"
             @keydown="${this.onFileListKeyDown}"
             @focus="${this.onFocusFirstItem}"
-            @click=${(e: UIEvent) => this.handleItemSelect(this.files[0], e)}>
+            @click=${(e: MouseEvent) => this.handleItemSelect(this.files[0], e)}>
             ${this.renderFile(this.files[0])}
           </li>
           ${repeat(
@@ -716,7 +268,7 @@
               <li
                 class="file-item"
                 @keydown="${this.onFileListKeyDown}"
-                @click=${(e: UIEvent) => this.handleItemSelect(f, e)}>
+                @click=${(e: MouseEvent) => this.handleItemSelect(f, e)}>
                 ${this.renderFile(f)}
               </li>
             `
@@ -766,22 +318,15 @@
         <fluent-progress-ring role="progressbar" viewBox="0 0 8 8" class="progress-ring"></fluent-progress-ring>
       `;
     } else {
-<<<<<<< HEAD
-      return html`<a id="show-more" class="show-more" @click=${() => this.renderNextPage()} tabindex="0" @keydown=${
-        this.onShowMoreKeyDown
-      }><span>${this.strings.showMoreSubtitle}</span></a>`;
-=======
       return html`
         <fluent-button
           appearance="stealth"
           id="show-more"
           class="show-more"
           @click=${() => this.renderNextPage()}
-          tabindex="0"
           @keydown=${this.onShowMoreKeyDown}>
           <span class="show-more-text">${this.strings.showMoreSubtitle}</span>
         </fluent-button>`;
->>>>>>> 89b79e95
     }
   }
 
@@ -1010,15 +555,10 @@
    * @protected
    * @memberof MgtFileList
    */
-<<<<<<< HEAD
   protected handleItemSelect(item: DriveItem, event: MouseEvent): void {
     event?.stopPropagation();
+    this.handleFileClick(item);
     this.raiseItemClickedEvent(item);
-=======
-  protected handleItemSelect(item: DriveItem, event: UIEvent): void {
-    this.handleFileClick(item);
-    this.fireCustomEvent('itemClick', item);
->>>>>>> 89b79e95
 
     // handle accessibility updates when item clicked
     if (event) {
@@ -1026,23 +566,11 @@
 
       // get index of the focused item
       const nodes = Array.from(fileList.children);
-<<<<<<< HEAD
-      const li = (event.target as Element).closest('li');
-      const index = nodes.indexOf(li);
-=======
       const li = event.target as HTMLElement;
       const index = nodes.indexOf(li.closest('li'));
->>>>>>> 89b79e95
       this._focusedItemIndex = index;
       const clickedItem = fileList.children[this._focusedItemIndex] as HTMLElement;
       this.updateItemBackgroundColor(fileList, clickedItem, 'selected');
-<<<<<<< HEAD
-
-      for (const node of fileList.children) {
-        node.classList.remove('focused');
-      }
-=======
->>>>>>> 89b79e95
     }
   }
 
