/**
 * -------------------------------------------------------------------------------------------
 * Copyright (c) Microsoft Corporation.  All Rights Reserved.  Licensed under the MIT License.
 * See License in the project root for license information.
 * -------------------------------------------------------------------------------------------
 */

import {
  arraysAreEqual,
  GraphPageIterator,
  MgtTemplatedComponent,
  Providers,
  ProviderState,
  customElement,
  mgtHtml
} from '@microsoft/mgt-element';
import { DriveItem } from '@microsoft/microsoft-graph-types';
import { html, TemplateResult } from 'lit';
import { property, state } from 'lit/decorators.js';
import { repeat } from 'lit/directives/repeat.js';
import {
  clearFilesCache,
  fetchNextAndCacheForFilesPageIterator,
  getDriveFilesByIdIterator,
  getDriveFilesByPathIterator,
  getFilesByIdIterator,
  getFilesByListQueryIterator,
  getFilesByPathIterator,
  getFilesByQueries,
  getFilesIterator,
  getGroupFilesByIdIterator,
  getGroupFilesByPathIterator,
  getMyInsightsFiles,
  getSiteFilesByIdIterator,
  getSiteFilesByPathIterator,
  getUserFilesByIdIterator,
  getUserFilesByPathIterator,
  getUserInsightsFiles
} from '../../graph/graph.files';
import './mgt-file-upload/mgt-file-upload';
import { getSvg, SvgIcon } from '../../utils/SvgHelper';
import { OfficeGraphInsightString, ViewType } from '../../graph/types';
import { styles } from './mgt-file-list-css';
import { strings } from './strings';
import { MgtFile } from '../mgt-file/mgt-file';
import { MgtFileUploadConfig } from './mgt-file-upload/mgt-file-upload';

import { fluentProgressRing } from '@fluentui/web-components';
import { registerFluentComponents } from '../../utils/FluentComponents';
import { KeyboardEvent } from 'react';

registerFluentComponents(fluentProgressRing);

/**
 * The File List component displays a list of multiple folders and files by
 * using the file/folder name, an icon, and other properties specified by the developer.
 * This component uses the mgt-file component.
 *
 * @export
 * @class MgtFileList
 *
 * @fires {CustomEvent<MicrosoftGraph.DriveItem>} itemClick - Fired when a user clicks on a file.
 * it returns the file (DriveItem) details.
 *
 * NOTE: This component also allows customizing the tokens from mgt-file and mgt-file-upload components.
 * @cssprop --file-list-background-color - {Color} the background color of the component.
 * @cssprop --file-list-box-shadow - {String} the box-shadow syle of the component. Default value is --elevation-shadow-card-rest.
 * @cssprop --file-list-border-radius - {Length} the file list box border radius. Default value is 8px.
 * @cssprop --file-list-border - {String} the file list border style. Default value is none.
 * @cssprop --file-list-padding -{String} the file list padding.  Default value is 0px.
 * @cssprop --file-list-margin -{String} the file list margin. Default value is 0px.
 * @cssprop --show-more-button-background-color - {Color} the "show more" button background color.
 * @cssprop --show-more-button-background-color--hover - {Color} the "show more" button background color on hover.
 * @cssprop --show-more-button-font-size - {String} the "show more" text font size. Default value is 12px.
 * @cssprop --show-more-button-padding - {String} the "show more" button padding. Default value is 0px.
 * @cssprop --show-more-button-border-bottom-right-radius - {String} the "show more" button bottom right border radius. Default value is 8px.
 * @cssprop --show-more-button-border-bottom-left-radius - {String} the "show more" button bottom left border radius. Default value is 8px;
 * @cssprop --progress-ring-size -{String} Progress ring height and width. Default value is 24px.
 */

@customElement('file-list')
export class MgtFileList extends MgtTemplatedComponent {
  /**
   * Array of styles to apply to the element. The styles should be defined
   * using the `css` tag function.
   */
  static get styles() {
    return styles;
  }

  protected get strings() {
    return strings;
  }

  /**
   * allows developer to provide query for a file list
   *
   * @type {string}
   * @memberof MgtFileList
   */
  @property({
    attribute: 'file-list-query'
  })
  public get fileListQuery(): string {
    return this._fileListQuery;
  }
  public set fileListQuery(value: string) {
    if (value === this._fileListQuery) {
      return;
    }

    this._fileListQuery = value;
    this.requestStateUpdate(true);
  }

  /**
   * The name for display in the overview section.
   *
   * @readonly
   * @type {string}
   * @memberof MgtFileList
   */
  public get displayName(): string {
    return this.strings.filesSectionTitle;
  }

  /**
   * Render the icon for display in the navigation ribbon.
   *
   * @returns {TemplateResult}
   * @memberof MgtFileList
   */
  public renderIcon(): TemplateResult {
    return getSvg(SvgIcon.Files);
  }

  /**
   * Set the section to compact view mode
   *
   * @returns
   * @memberof MgtFileList
   */
  public asCompactView() {
    this._isCompact = true;
    this.requestUpdate();
    return this;
  }

  /**
   * Set the section to full view mode
   *
   * @returns
   * @memberof MgtFileList
   */
  public asFullView() {
    this._isCompact = false;
    this._isFullView = true;
    this.requestUpdate();
    return this;
  }

  /**
   * allows developer to provide an array of file queries
   *
   * @type {string[]}
   * @memberof MgtFileList
   */
  @property({
    attribute: 'file-queries',
    converter: (value, type) => {
      if (value) {
        return value.split(',').map(v => v.trim());
      } else {
        return null;
      }
    }
  })
  public get fileQueries(): string[] {
    return this._fileQueries;
  }
  public set fileQueries(value: string[]) {
    if (arraysAreEqual(this._fileQueries, value)) {
      return;
    }

    this._fileQueries = value;
    this.requestStateUpdate(true);
  }

  /**
   * allows developer to provide an array of files
   *
   * @type {MicrosoftGraph.DriveItem[]}
   * @memberof MgtFileList
   */
  @property({ type: Object })
  public files: DriveItem[];

  /**
   * allows developer to provide site id for a file
   *
   * @type {string}
   * @memberof MgtFileList
   */
  @property({
    attribute: 'site-id'
  })
  public get siteId(): string {
    return this._siteId;
  }
  public set siteId(value: string) {
    if (value === this._siteId) {
      return;
    }

    this._siteId = value;
    this.requestStateUpdate(true);
  }

  /**
   * allows developer to provide drive id for a file
   *
   * @type {string}
   * @memberof MgtFileList
   */
  @property({
    attribute: 'drive-id'
  })
  public get driveId(): string {
    return this._driveId;
  }
  public set driveId(value: string) {
    if (value === this._driveId) {
      return;
    }

    this._driveId = value;
    this.requestStateUpdate(true);
  }

  /**
   * allows developer to provide group id for a file
   *
   * @type {string}
   * @memberof MgtFileList
   */
  @property({
    attribute: 'group-id'
  })
  public get groupId(): string {
    return this._groupId;
  }
  public set groupId(value: string) {
    if (value === this._groupId) {
      return;
    }

    this._groupId = value;
    this.requestStateUpdate(true);
  }

  /**
   * allows developer to provide item id for a file
   *
   * @type {string}
   * @memberof MgtFileList
   */
  @property({
    attribute: 'item-id'
  })
  public get itemId(): string {
    return this._itemId;
  }
  public set itemId(value: string) {
    if (value === this._itemId) {
      return;
    }

    this._itemId = value;
    this.requestStateUpdate(true);
  }

  /**
   * allows developer to provide item path for a file
   *
   * @type {string}
   * @memberof MgtFileList
   */
  @property({
    attribute: 'item-path'
  })
  public get itemPath(): string {
    return this._itemPath;
  }
  public set itemPath(value: string) {
    if (value === this._itemPath) {
      return;
    }

    this._itemPath = value;
    this.requestStateUpdate(true);
  }

  /**
   * allows developer to provide user id for a file
   *
   * @type {string}
   * @memberof MgtFile
   */
  @property({
    attribute: 'user-id'
  })
  public get userId(): string {
    return this._userId;
  }
  public set userId(value: string) {
    if (value === this._userId) {
      return;
    }

    this._userId = value;
    this.requestStateUpdate(true);
  }

  /**
   * allows developer to provide insight type for a file
   * can be trending, used, or shared
   *
   * @type {OfficeGraphInsightString}
   * @memberof MgtFileList
   */
  @property({
    attribute: 'insight-type'
  })
  public get insightType(): OfficeGraphInsightString {
    return this._insightType;
  }
  public set insightType(value: OfficeGraphInsightString) {
    if (value === this._insightType) {
      return;
    }

    this._insightType = value;
    this.requestStateUpdate(true);
  }

  /**
   * Sets what data to be rendered (file icon only, oneLine, twoLines threeLines).
   * Default is 'threeLines'.
   *
   * @type {ViewType}
   * @memberof MgtFileList
   */
  @property({
    attribute: 'item-view',
    converter: value => {
      if (!value || value.length === 0) {
        return ViewType.threelines;
      }

      value = value.toLowerCase();

      if (typeof ViewType[value] === 'undefined') {
        return ViewType.threelines;
      } else {
        return ViewType[value];
      }
    }
  })
  public itemView: ViewType;

  /**
   * allows developer to provide file type to filter the list
   * can be docx
   *
   * @type {string[]}
   * @memberof MgtFileList
   */
  @property({
    attribute: 'file-extensions',
    converter: (value, type) => {
      return value.split(',').map(v => v.trim());
    }
  })
  public get fileExtensions(): string[] {
    return this._fileExtensions;
  }
  public set fileExtensions(value: string[]) {
    if (arraysAreEqual(this._fileExtensions, value)) {
      return;
    }

    this._fileExtensions = value;
    this.requestStateUpdate(true);
  }

  /**
   * A number value to indicate the number of more files to load when show more button is clicked
   * @type {number}
   * @memberof MgtFileList
   */
  @property({
    attribute: 'page-size',
    type: Number
  })
  public get pageSize(): number {
    return this._pageSize;
  }
  public set pageSize(value: number) {
    if (value === this._pageSize) {
      return;
    }

    this._pageSize = value;
    this.requestStateUpdate(true);
  }

  /**
   * A boolean value indication if 'show-more' button should be disabled
   * @type {boolean}
   * @memberof MgtFileList
   */
  @property({
    attribute: 'hide-more-files-button',
    type: Boolean
  })
  public hideMoreFilesButton: boolean;

  /**
   * A number value indication for file size upload (KB)
   * @type {number}
   * @memberof MgtFileList
   */
  @property({
    attribute: 'max-file-size',
    type: Number
  })
  public get maxFileSize(): number {
    return this._maxFileSize;
  }
  public set maxFileSize(value: number) {
    if (value === this._maxFileSize) {
      return;
    }

    this._maxFileSize = value;
    this.requestStateUpdate(true);
  }

  /**
   * A boolean value indication if file upload extension should be enable or disabled
   * @type {boolean}
   * @memberof MgtFileList
   */
  @property({
    attribute: 'enable-file-upload',
    type: Boolean
  })
  public enableFileUpload: boolean;

  /**
   * A number value to indicate the max number allowed of files to upload.
   * @type {number}
   * @memberof MgtFileList
   */
  @property({
    attribute: 'max-upload-file',
    type: Number
  })
  public get maxUploadFile(): number {
    return this._maxUploadFile;
  }
  public set maxUploadFile(value: number) {
    if (value === this._maxUploadFile) {
      return;
    }

    this._maxUploadFile = value;
    this.requestStateUpdate(true);
  }

  @state() private _isCompact: boolean;
  @state() private _isFullView: boolean; // Set Person Card Files FullView Section

  /**
   * A Array of file extensions to be excluded from file upload.
   *
   * @type {string[]}
   * @memberof MgtFileList
   */
  @property({
    attribute: 'excluded-file-extensions',
    converter: (value, type) => {
      return value.split(',').map(v => v.trim());
    }
  })
  public get excludedFileExtensions(): string[] {
    return this._excludedFileExtensions;
  }
  public set excludedFileExtensions(value: string[]) {
    if (arraysAreEqual(this._excludedFileExtensions, value)) {
      return;
    }

    this._excludedFileExtensions = value;
    this.requestStateUpdate(true);
  }

  /**
   * Get the scopes required for file list
   *
   * @static
   * @return {*}  {string[]}
   * @memberof MgtFileList
   */
  public static get requiredScopes(): string[] {
    return [...new Set([...MgtFile.requiredScopes])];
  }

  private _fileListQuery: string;
  private _fileQueries: string[];
  private _siteId: string;
  private _itemId: string;
  private _driveId: string;
  private _itemPath: string;
  private _groupId: string;
  private _insightType: OfficeGraphInsightString;
  private _fileExtensions: string[];
  private _pageSize: number;
  private _excludedFileExtensions: string[];
  private _maxUploadFile: number;
  private _maxFileSize: number;
  private _userId: string;
  private _preloadedFiles: DriveItem[];
  private pageIterator: GraphPageIterator<DriveItem>;
  // tracking user arrow key input of selection for accessibility purpose
  private _focusedItemIndex: number = -1;

  @state() private _isLoadingMore: boolean;

  constructor() {
    super();

    this.pageSize = 10;
    this.itemView = ViewType.twolines;
    this.maxUploadFile = 10;
    this.enableFileUpload = false;
    this._preloadedFiles = [];
    this._isCompact = false;
    this._isFullView = false;
  }

  /**
   * Override requestStateUpdate to include clearstate.
   *
   * @memberof MgtFileList
   */
  protected requestStateUpdate(force?: boolean) {
    this.clearState();
    return super.requestStateUpdate(force);
  }

  /**
   * Reset state
   *
   * @memberof MgtFileList
   */
  protected clearState(): void {
    super.clearState();
    this.files = null;
  }

  /**
   * Render the file list
   *
   * @return {*}
   * @memberof MgtFileList
   */
  public render() {
    if (!this.files && this.isLoadingState) {
      return this.renderLoading();
    }

    if (!this.files || this.files.length === 0) {
      return this.renderNoData();
    }

    return this._isCompact
      ? this.renderCompactView()
      : this.renderTemplate('default', { files: this.files }) || this.renderFiles();
  }

  /**
   * Render the compact view
   *
   * @returns {TemplateResult}
   * @memberof MgtFileList
   */
  public renderCompactView(): TemplateResult {
    let contentTemplate: TemplateResult;
    let files = this.files.slice(0, 3);
    contentTemplate = html`
      ${files.map(file => this.renderFile(file))}
    `;

    return html`
      <div class="root compact" dir=${this.direction}>
        ${contentTemplate}
      </div>
    `;
  }

  /**
   * Render the loading state
   *
   * @protected
   * @returns {TemplateResult}
   * @memberof MgtFileList
   */
  protected renderLoading(): TemplateResult {
    return this.renderTemplate('loading', null) || html``;
  }

  /**
   * Render the state when no data is available
   *
   * @protected
   * @returns {TemplateResult}
   * @memberof MgtFileList
   */
  protected renderNoData(): TemplateResult {
    return (
      this.renderTemplate('no-data', null) ||
      (this.enableFileUpload === true && Providers.globalProvider !== undefined
        ? html`
            <div id="file-list-wrapper" class="file-list-wrapper" dir=${this.direction}>
              ${this.renderFileUpload()}
            </div>`
        : html``)
    );
  }

  /**
   * Render the list of files.
   *
   * @protected
   * @param {*} files
   * @returns {TemplateResult}
   * @memberof mgtFileList
   */
  protected renderFiles(): TemplateResult {
    return html`
      <div id="file-list-wrapper" class="file-list-wrapper" dir=${this.direction}>
        ${this.enableFileUpload ? this.renderFileUpload() : null}
        ${this._isFullView ? html`<div class="title">${this.strings.filesSectionTitle}</div>` : null}
        <ul
          id="file-list"
          class="file-list"
          @blur="${this.onFileListOut}">
          <li
            tabindex="0"
            class="file-item"
            @keydown="${this.onFileListKeyDown}"
            @focus="${this.onFocusFirstItem}"
            @click=${(e: UIEvent) => this.handleItemSelect(this.files[0], e)}>
            ${this.renderFile(this.files[0])}
          </li>
          ${repeat(
            this.files.slice(1),
            f => f.id,
            f => html`
              <li
                class="file-item"
                @keydown="${this.onFileListKeyDown}"
                @click=${(e: UIEvent) => this.handleItemSelect(f, e)}>
                ${this.renderFile(f)}
              </li>
            `
          )}
        </ul>
        ${
          !this.hideMoreFilesButton && this.pageIterator && (this.pageIterator.hasNext || this._preloadedFiles.length)
            ? this.renderMoreFileButton()
            : null
        }
      </div>
    `;
  }

  /**
   * Render an individual file.
   *
   * @protected
   * @returns {TemplateResult}
   * @memberof mgtFileList
   */
  protected renderFile(file: DriveItem): TemplateResult {
    const view = this.itemView;
    return (
      this.renderTemplate('file', { file }, file.id) ||
      mgtHtml`
        <mgt-file class="mgt-file-item" .fileDetails=${file} .view=${view}></mgt-file>
      `
    );
  }

  /**
   * Render the button when clicked will show more files.
   *
   * @protected
   * @returns {TemplateResult}
   * @memberof MgtFileList
   */
  protected renderMoreFileButton(): TemplateResult {
    if (this._isLoadingMore) {
      return html`
        <fluent-progress-ring role="progressbar" viewBox="0 0 8 8" class="progress-ring"></fluent-progress-ring>
      `;
    } else {
      return html`
        <fluent-button
          appearance="stealth"
          id="show-more"
          class="show-more"
          @click=${() => this.renderNextPage()}
          tabindex="0"
          @keydown=${this.onShowMoreKeyDown}>
          <span class="show-more-text">${this.strings.showMoreSubtitle}</span>
        </fluent-button>`;
    }
  }

  /**
   * Render MgtFileUpload sub component
   *
   * @returns
   */
  protected renderFileUpload(): TemplateResult {
    const fileUploadConfig: MgtFileUploadConfig = {
      graph: Providers.globalProvider.graph.forComponent(this),
      driveId: this.driveId,
      excludedFileExtensions: this.excludedFileExtensions,
      groupId: this.groupId,
      itemId: this.itemId,
      itemPath: this.itemPath,
      userId: this.userId,
      siteId: this.siteId,
      maxFileSize: this.maxFileSize,
      maxUploadFile: this.maxUploadFile
    };
    return mgtHtml`
        <mgt-file-upload .fileUploadList=${fileUploadConfig} ></mgt-file-upload>
      `;
  }

  /**
   * Handle accessibility keyboard enter event on 'show more items' button
   *
   * @param event
   */
  private onShowMoreKeyDown(event: KeyboardEvent): void {
    if (event && event.code === 'Enter') {
      event.preventDefault();
      this.renderNextPage();
    }
  }

  /**
   * Handles setting the focusedItemIndex to 0 when you focus on the first item
   * in the file list.
   * @returns void
   */
  private onFocusFirstItem = () => (this._focusedItemIndex = 0);

  /**
   * Handle accessibility keyboard keydown events (arrow up, arrow down, enter, tab) on file list
   *
   * @param event
   */
  private onFileListKeyDown(event: KeyboardEvent): void {
    const fileList = this.renderRoot.querySelector('.file-list');
    let focusedItem: HTMLElement;

    if (!fileList || !fileList.children.length) {
      return;
    }

    if (event.code === 'ArrowUp' || event.code === 'ArrowDown') {
      if (event.code === 'ArrowUp') {
        if (this._focusedItemIndex === -1) {
          this._focusedItemIndex = fileList.children.length;
        }
        this._focusedItemIndex = (this._focusedItemIndex - 1 + fileList.children.length) % fileList.children.length;
      }
      if (event.code === 'ArrowDown') {
        this._focusedItemIndex = (this._focusedItemIndex + 1) % fileList.children.length;
      }

      focusedItem = fileList.children[this._focusedItemIndex] as HTMLElement;
      this.updateItemBackgroundColor(fileList, focusedItem, 'focused');
    }

    if (event.code === 'Enter' || event.code === 'Space') {
      focusedItem = fileList.children[this._focusedItemIndex] as HTMLElement;

      const file = focusedItem.children[0] as MgtFile;
      event.preventDefault();
      this.raiseItemClickedEvent(file.fileDetails);

      this.updateItemBackgroundColor(fileList, focusedItem, 'selected');
    }

    if (event.code === 'Tab') {
      focusedItem = fileList.children[this._focusedItemIndex] as HTMLElement;
    }
  }

  private raiseItemClickedEvent(file: DriveItem) {
    this.fireCustomEvent('itemClick', file);
  }

  /**
   * Remove accessibility keyboard focused when out of file list
   *
   */
  private onFileListOut() {
    const fileList = this.renderRoot.querySelector('.file-list');
    const focusedItem = fileList.children[this._focusedItemIndex];
  }

  /**
   * load state into the component.
   *
   * @protected
   * @returns
   * @memberof MgtFileList
   */
  protected async loadState() {
    const provider = Providers.globalProvider;
    if (!provider || provider.state === ProviderState.Loading) {
      return;
    }

    if (provider.state === ProviderState.SignedOut) {
      this.files = null;
      return;
    }
    const graph = provider.graph.forComponent(this);
    let files: DriveItem[];
    let pageIterator: GraphPageIterator<DriveItem>;

    const getFromMyDrive = !this.driveId && !this.siteId && !this.groupId && !this.userId;

    // combinations of these attributes must be provided in order for the component to know which endpoint to call to request files
    // not supplying enough for these combinations will get a null file result
    if (
      (this.driveId && !this.itemId && !this.itemPath) ||
      (this.groupId && !this.itemId && !this.itemPath) ||
      (this.siteId && !this.itemId && !this.itemPath) ||
      (this.userId && !this.insightType && !this.itemId && !this.itemPath)
    ) {
      this.files = null;
    }

    if (!this.files) {
      if (this.fileListQuery) {
        pageIterator = await getFilesByListQueryIterator(graph, this.fileListQuery, this.pageSize);
      } else if (this.fileQueries) {
        files = await getFilesByQueries(graph, this.fileQueries);
      } else if (getFromMyDrive) {
        if (this.itemId) {
          pageIterator = await getFilesByIdIterator(graph, this.itemId, this.pageSize);
        } else if (this.itemPath) {
          pageIterator = await getFilesByPathIterator(graph, this.itemPath, this.pageSize);
        } else if (this.insightType) {
          files = await getMyInsightsFiles(graph, this.insightType);
        } else {
          pageIterator = await getFilesIterator(graph, this.pageSize);
        }
      } else if (this.driveId) {
        if (this.itemId) {
          pageIterator = await getDriveFilesByIdIterator(graph, this.driveId, this.itemId, this.pageSize);
        } else if (this.itemPath) {
          pageIterator = await getDriveFilesByPathIterator(graph, this.driveId, this.itemPath, this.pageSize);
        }
      } else if (this.groupId) {
        if (this.itemId) {
          pageIterator = await getGroupFilesByIdIterator(graph, this.groupId, this.itemId, this.pageSize);
        } else if (this.itemPath) {
          pageIterator = await getGroupFilesByPathIterator(graph, this.groupId, this.itemPath, this.pageSize);
        }
      } else if (this.siteId) {
        if (this.itemId) {
          pageIterator = await getSiteFilesByIdIterator(graph, this.siteId, this.itemId, this.pageSize);
        } else if (this.itemPath) {
          pageIterator = await getSiteFilesByPathIterator(graph, this.siteId, this.itemPath, this.pageSize);
        }
      } else if (this.userId) {
        if (this.itemId) {
          pageIterator = await getUserFilesByIdIterator(graph, this.userId, this.itemId, this.pageSize);
        } else if (this.itemPath) {
          pageIterator = await getUserFilesByPathIterator(graph, this.userId, this.itemPath, this.pageSize);
        } else if (this.insightType) {
          files = await getUserInsightsFiles(graph, this.userId, this.insightType);
        }
      }

      if (pageIterator) {
        this.pageIterator = pageIterator;
        this._preloadedFiles = [...this.pageIterator.value];

        // handle when cached file length is greater than page size
        if (this._preloadedFiles.length >= this.pageSize) {
          files = this._preloadedFiles.splice(0, this.pageSize);
        } else {
          files = this._preloadedFiles.splice(0, this._preloadedFiles.length);
        }
      }

      // filter files when extensions are provided
      let filteredByFileExtension: DriveItem[];
      if (this.fileExtensions && this.fileExtensions !== null) {
        // retrive all pages before filtering
        if (this.pageIterator && this.pageIterator.value) {
          while (this.pageIterator.hasNext) {
            await fetchNextAndCacheForFilesPageIterator(this.pageIterator);
          }
          files = this.pageIterator.value;
          this._preloadedFiles = [];
        }
        filteredByFileExtension = files.filter(file => {
          for (const e of this.fileExtensions) {
            if (e === this.getFileExtension(file.name)) {
              return file;
            }
          }
        });
      }

      if (filteredByFileExtension && filteredByFileExtension.length >= 0) {
        this.files = filteredByFileExtension;
        if (this.pageSize) {
          files = this.files.splice(0, this.pageSize);
          this.files = files;
        }
      } else {
        this.files = files;
      }
    }
  }

  /**
   * Handle the click event on an item.
   *
   * @protected
   * @memberof MgtFileList
   */
<<<<<<< HEAD
  protected handleItemSelect(item: DriveItem, event): void {
    this.raiseItemClickedEvent(item);
=======
  protected handleItemSelect(item: DriveItem, event: UIEvent): void {
    this.handleFileClick(item);
    this.fireCustomEvent('itemClick', item);
>>>>>>> 89b79e95

    // handle accessibility updates when item clicked
    if (event) {
      const fileList = this.renderRoot.querySelector('.file-list');

      // get index of the focused item
      const nodes = Array.from(fileList.children);
      const li = event.target as HTMLElement;
      const index = nodes.indexOf(li.closest('li'));
      this._focusedItemIndex = index;
      const clickedItem = fileList.children[this._focusedItemIndex] as HTMLElement;
      this.updateItemBackgroundColor(fileList, clickedItem, 'selected');
<<<<<<< HEAD

      for (const node of fileList.children) {
        node.classList.remove('focused');
      }
=======
>>>>>>> 89b79e95
    }
  }

  /**
   * Handle the click event on button to show next page.
   *
   * @protected
   * @memberof MgtFileList
   */
  protected async renderNextPage() {
    // render next page from cache if exists, or else use iterator
    if (this._preloadedFiles.length > 0) {
      this.files = [
        ...this.files,
        ...this._preloadedFiles.splice(0, Math.min(this.pageSize, this._preloadedFiles.length))
      ];
    } else {
      if (this.pageIterator.hasNext) {
        this._isLoadingMore = true;
        const root = this.renderRoot.querySelector('file-list-wrapper');
        if (root && root.animate) {
          // play back
          root.animate(
            [
              {
                height: 'auto',
                transformOrigin: 'top left'
              },
              {
                height: 'auto',
                transformOrigin: 'top left'
              }
            ],
            {
              duration: 1000,
              easing: 'ease-in-out',
              fill: 'both'
            }
          );
        }
        await fetchNextAndCacheForFilesPageIterator(this.pageIterator);
        this._isLoadingMore = false;
        this.files = this.pageIterator.value;
      }
    }

    this.requestUpdate();
  }

  private handleFileClick(file: DriveItem) {
    if (file && file.webUrl) {
      window.open(file.webUrl, '_blank', 'noreferrer');
    }
  }

  /**
   * Get file extension string from file name
   *
   * @param name file name
   * @returns {string} file extension
   */
  private getFileExtension(name) {
    const re = /(?:\.([^.]+))?$/;
    const fileExtension = re.exec(name)[1] || '';

    return fileExtension;
  }

  /**
   * Handle remove and add css class on accessibility keyboard select and focus
   *
   * @param fileList HTML element
   * @param focusedItem HTML element
   * @param className background class to be applied
   */
  private updateItemBackgroundColor(fileList: Element, focusedItem: HTMLElement, className: string) {
    // reset background color and remove tabindex
    for (const node of fileList.children) {
      node.classList.remove(className);
      node.removeAttribute('tabindex');
    }

    // set focused item background color
    if (focusedItem) {
      focusedItem.classList.add(className);
      focusedItem.scrollIntoView({ behavior: 'smooth', block: 'nearest', inline: 'start' });
      focusedItem.setAttribute('tabindex', '0');
      focusedItem.focus();
    }

    // remove selected classes
    for (const node of fileList.children) {
      node.classList.remove('selected');
    }
  }

  /**
   * Handle reload of File List and condition to clear cache
   *
   * @param clearCache boolean, if true clear cache
   */
  public reload(clearCache = false) {
    if (clearCache) {
      // clear cache File List
      clearFilesCache();
    }

    this.requestStateUpdate(true);
  }
}<|MERGE_RESOLUTION|>--- conflicted
+++ resolved
@@ -955,14 +955,9 @@
    * @protected
    * @memberof MgtFileList
    */
-<<<<<<< HEAD
-  protected handleItemSelect(item: DriveItem, event): void {
-    this.raiseItemClickedEvent(item);
-=======
   protected handleItemSelect(item: DriveItem, event: UIEvent): void {
     this.handleFileClick(item);
-    this.fireCustomEvent('itemClick', item);
->>>>>>> 89b79e95
+    this.raiseItemClickedEvent(item);
 
     // handle accessibility updates when item clicked
     if (event) {
@@ -975,13 +970,6 @@
       this._focusedItemIndex = index;
       const clickedItem = fileList.children[this._focusedItemIndex] as HTMLElement;
       this.updateItemBackgroundColor(fileList, clickedItem, 'selected');
-<<<<<<< HEAD
-
-      for (const node of fileList.children) {
-        node.classList.remove('focused');
-      }
-=======
->>>>>>> 89b79e95
     }
   }
 
@@ -1032,7 +1020,7 @@
   }
 
   private handleFileClick(file: DriveItem) {
-    if (file && file.webUrl) {
+    if (file?.webUrl) {
       window.open(file.webUrl, '_blank', 'noreferrer');
     }
   }
