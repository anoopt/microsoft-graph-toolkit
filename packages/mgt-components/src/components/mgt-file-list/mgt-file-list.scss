/**
 * -------------------------------------------------------------------------------------------
 * Copyright (c) Microsoft Corporation.  All Rights Reserved.  Licensed under the MIT License.
 * See License in the project root for license information.
 * -------------------------------------------------------------------------------------------
 */

@import '../../../../../node_modules/office-ui-fabric-core/dist/sass/References';
@import '../../styles/shared-styles.scss';
@import './mgt-file-list.theme.scss';

$file-list-border-radius: var(--file-list-border-radius, 8px);
$file-list-box-shadow: var(--file-list-box-shadow, var(--elevation-shadow-card-rest));
$file-list-border: var(--file-list-border, none);
$file-list-padding: var(--file-list-padding, 0);
$file-list-margin: var(--file-list-margin, 0);

$show-more-button-font-size: var(--show-more-button-font-size, 12px);
$show-more-button-padding: var(--show-more-button-padding, 0px);
$show-more-button-border-bottom-right-radius: var(
  --show-more-button-border-bottom-right-radius,
  $file-list-border-radius
);
$show-more-button-border-bottom-left-radius: var(
  --show-more-button-border-bottom-left-radius,
  $file-list-border-radius
);

$progress-ring-size: var(--progress-ring-size, 24px);

:host {
  font-family: $font-family;
  font-size: $font-size;
<<<<<<< HEAD
  color: $color;
=======

  .title {
    font-size: 14px;
    font-weight: 600;
    padding: 20px 0 12px;
    line-height: 19px;
  }
}

:host .root {
  padding-inline-start: 20px;
>>>>>>> 89b79e95
}

:host .file-list-wrapper {
  background-color: $file-list-background-color;
  box-shadow: $file-list-box-shadow;
  border-radius: $file-list-border-radius;
  border: $file-list-border;
  position: relative;
  display: flex;
  flex-direction: column;
  border-radius: 8px;
  .title {
    font-size: 14px;
    font-weight: 600;
    margin: 0 20px -15px 20px;
  }

  .file-list {
    display: flex;
    padding: $file-list-padding;
    margin: $file-list-margin;
    flex-direction: column;
    list-style: none;

    .file-item {
      cursor: pointer;
      border-radius: var(--file-border-radius);
      margin: var(--file-margin, 2px 4px);

      &:focus,
      &:focus-within {
        --file-background-color: var(--file-background-color-focus,var(--neutral-layer-2));
      }

      &.selected{
        --file-background-color: var(--file-background-color-active,var(--neutral-layer-3));
      }

      .mgt-file-item {
        --file-padding: 10px 8px 10px 8px;
        --file-padding-inline-start: 24px;
        --file-border-radius: 2px;
        --file-background-color: var(--neutral-layer-1);
        --file-background-color-focus: var(--neutral-layer-2);
        --file-background-color-hover: var(--neutral-layer-2);
      }
    }
  }

  .progress-ring {
    margin: 4px auto;
    width: $progress-ring-size;
    height: $progress-ring-size;
  }

  .show-more {
    text-align: center;
    font-size: $show-more-button-font-size;
    padding: $show-more-button-padding;
    border-bottom-right-radius: $show-more-button-border-bottom-right-radius;
    border-bottom-left-radius: $show-more-button-border-bottom-left-radius;
    background-color: $show-more-button-background-color;
    border-top-left-radius: 0px;
    border-top-right-radius: 0px;

    &:hover {
      background-color: $show-more-button-background-color--hover;
    }

    &-text {
      font-size: $show-more-button-font-size;
    }
  }
  .interactive-breadcrumb {
    cursor: pointer;
  }
}<|MERGE_RESOLUTION|>--- conflicted
+++ resolved
@@ -31,9 +31,7 @@
 :host {
   font-family: $font-family;
   font-size: $font-size;
-<<<<<<< HEAD
   color: $color;
-=======
 
   .title {
     font-size: 14px;
@@ -45,7 +43,6 @@
 
 :host .root {
   padding-inline-start: 20px;
->>>>>>> 89b79e95
 }
 
 :host .file-list-wrapper {
@@ -77,11 +74,11 @@
 
       &:focus,
       &:focus-within {
-        --file-background-color: var(--file-background-color-focus,var(--neutral-layer-2));
+        --file-background-color: var(--file-background-color-focus, var(--neutral-layer-2));
       }
 
-      &.selected{
-        --file-background-color: var(--file-background-color-active,var(--neutral-layer-3));
+      &.selected {
+        --file-background-color: var(--file-background-color-active, var(--neutral-layer-3));
       }
 
       .mgt-file-item {
