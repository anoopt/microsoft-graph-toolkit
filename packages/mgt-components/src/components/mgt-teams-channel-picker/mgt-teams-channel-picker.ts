--- conflicted
+++ resolved
@@ -6,16 +6,10 @@
  */
 
 import * as MicrosoftGraph from '@microsoft/microsoft-graph-types';
-<<<<<<< HEAD
-import { customElement, html, property, TemplateResult } from 'lit-element';
-import { classMap } from 'lit-html/directives/class-map';
-import { Providers, ProviderState, MgtTemplatedComponent, BetaGraph } from '@microsoft/mgt-element';
-=======
 import { html, TemplateResult } from 'lit';
 import { customElement, property } from 'lit/decorators.js';
 import { classMap } from 'lit/directives/class-map.js';
-import { Providers, ProviderState, MgtTemplatedComponent } from '@microsoft/mgt-element';
->>>>>>> 731bba43
+import { Providers, ProviderState, MgtTemplatedComponent, BetaGraph } from '@microsoft/mgt-element';
 import '../../styles/style-helper';
 import '../sub-components/mgt-spinner/mgt-spinner';
 import { getSvg, SvgIcon } from '../../utils/SvgHelper';
