--- conflicted
+++ resolved
@@ -349,7 +349,6 @@
    */
   protected renderEvent(event: MicrosoftGraph.Event): TemplateResult {
     return html`
-<<<<<<< HEAD
     <div class="card-container">
       <fluent-card>
         <div class="event">
@@ -362,16 +361,6 @@
             ${this.renderTitle(event)} ${this.renderLocation(event)} ${this.renderAttendees(event)}
           </div>
           <div class="event-other-container">${this.renderOther(event)}</div>
-=======
-      <div class="event">
-        <div class="event-time-container">
-          <div tabindex=0 class="event-time" aria-label="${this.getEventTimeString(event)}">${this.getEventTimeString(
-      event
-    )}</div>
-        </div>
-        <div class="event-details-container">
-          ${this.renderTitle(event)} ${this.renderLocation(event)} ${this.renderAttendees(event)}
->>>>>>> d4facaf3
         </div>
           </fluent-card>
       </div>
@@ -426,15 +415,8 @@
 
     return html`
       <div class="event-location-container">
-<<<<<<< HEAD
         <div class="event-location-icon"><span>\ue81d</span></div>
         <div class="event-location" aria-label="${event.location.displayName}">${event.location.displayName}</div>
-=======
-        <div class="event-location-icon">${getSvg(SvgIcon.OfficeLocation)}</div>
-        <div tabindex=0 class="event-location" aria-label="${event.location.displayName}">${
-      event.location.displayName
-    }</div>
->>>>>>> d4facaf3
       </div>
     `;
   }
