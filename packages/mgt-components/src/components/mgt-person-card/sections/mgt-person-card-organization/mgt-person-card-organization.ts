--- conflicted
+++ resolved
@@ -152,19 +152,11 @@
     }
 
     return html`
-<<<<<<< HEAD
-       <div class="root" dir=${this.direction}>
-         <div class="title" tabindex="0">${this.strings.organizationSectionTitle}</div>
-         ${contentTemplate}
-       </div>
-     `;
-=======
       <div class="root" dir=${this.direction}>
         <div class="title" tabindex="0">${this.strings.organizationSectionTitle}</div>
         ${contentTemplate}
       </div>
     `;
->>>>>>> b8d6891e
   }
 
   /**
@@ -279,18 +271,19 @@
       <div class="direct-report__compact">
         ${directReports.slice(0, 6).map(
           person => html`
-            <div class="direct-report" @keydown=${(e: KeyboardEvent) => {
-              e.code === 'Enter' ? this.navigateCard(person) : '';
-            }} @click=${() => this.navigateCard(person)} @keydown=${(e: KeyboardEvent) => {
-            e.code === 'Enter' ? this.navigateCard(person) : '';
-          }}>
-<<<<<<< HEAD
-              <mgt-person .personDetails=${person} .fetchImage=${true} .showPresence=${true} .view=${
-            ViewType.twolines
-          }></mgt-person>
-=======
-              <mgt-person .personDetails=${person} .fetchImage=${true}></mgt-person>
->>>>>>> b8d6891e
+            <div
+              class="direct-report"
+              @keydown=${(e: KeyboardEvent) => {
+                e.code === 'Enter' ? this.navigateCard(person) : '';
+              }}
+              @click=${() => this.navigateCard(person)}
+            >
+              <mgt-person
+                .personDetails=${person}
+                .fetchImage=${true}
+                .showPresence=${true}
+                .view=${ViewType.twolines}
+              ></mgt-person>
             </div>
           `
         )}
@@ -366,20 +359,11 @@
         : `${this._state.person.givenName} ${this.strings.userWorksWithSubSectionTitle}`;
 
     return html`
-<<<<<<< HEAD
-       <div class="divider"></div>
-       <div class="subtitle" tabindex="0">${subtitle}</div>
-       <div>
-         ${people.slice(0, 6).map(person => this.renderCoworker(person))}
-       </div>
-     `;
-=======
       <div class="divider"></div>
       <div class="subtitle" tabindex="0">${subtitle}</div>
       <div>
         ${people.slice(0, 6).map(person => this.renderCoworker(person))}
       </div>
     `;
->>>>>>> b8d6891e
   }
 }