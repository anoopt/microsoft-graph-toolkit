/**
 * -------------------------------------------------------------------------------------------
 * Copyright (c) Microsoft Corporation.  All Rights Reserved.  Licensed under the MIT License.
 * See License in the project root for license information.
 * -------------------------------------------------------------------------------------------
 */

import { User } from '@microsoft/microsoft-graph-types';
import { customElement, html, TemplateResult } from 'lit-element';
import { TeamsHelper } from '@microsoft/mgt-element';
import { classMap } from 'lit-html/directives/class-map';

import { getEmailFromGraphEntity } from '../../../../graph/graph.people';
import { BasePersonCardSection } from '../BasePersonCardSection';
import { styles } from './mgt-person-card-contact-css';
import { getSvg, SvgIcon } from '../../../../utils/SvgHelper';
import { strings } from './strings';

/**
 * Represents a contact part and its metadata
 *
 * @interface IContectPart
 */
interface IContactPart {
  // tslint:disable-next-line: completed-docs
  icon: TemplateResult;
  // tslint:disable-next-line: completed-docs
  title: string;
  // tslint:disable-next-line: completed-docs
  value?: string;
  // tslint:disable-next-line: completed-docs
  onClick?: (e: Event) => void;
  // tslint:disable-next-line: completed-docs
  showCompact: boolean;
}

/**
 * The contact details subsection of the person card
 *
 * @export
 * @class MgtPersonCardProfile
 * @extends {MgtTemplatedComponent}
 */
@customElement('mgt-person-card-contact')
export class MgtPersonCardContact extends BasePersonCardSection {
  /**
   * Array of styles to apply to the element. The styles should be defined
   * using the `css` tag function.
   */
  static get styles() {
    return styles;
  }

  protected get strings() {
    return strings;
  }

  /**
   * Returns true if the component has data it can render
   *
   * @readonly
   * @abstract
   * @type {boolean}
   * @memberof BasePersonCardSection
   */
  public get hasData(): boolean {
    if (!this._contactParts) {
      return false;
    }

    const availableParts: IContactPart[] = Object.values(this._contactParts).filter((p: IContactPart) => !!p.value);

    return !!availableParts.length;
  }

  private _person: User;

  // tslint:disable: object-literal-sort-keys
  private _contactParts = {
    email: {
      icon: getSvg(SvgIcon.Email, '#605e5c'),
      onClick: () => this.sendEmail(),
      showCompact: true,
      title: 'Email'
    } as IContactPart,
    chat: {
      icon: getSvg(SvgIcon.Chat, '#605e5c'),
      onClick: () => this.sendChat(),
      showCompact: false,
      title: 'Teams'
    } as IContactPart,
    businessPhone: {
<<<<<<< HEAD
      icon: getSvg(SvgIcon.CellPhone, '#605e5c'),
      onClick: () => this.sendCall(),
=======
      icon: getSvg(SvgIcon.CellPhone, '#929292'),
      onClick: () => this.sendCall('businessPhone'),
>>>>>>> d4facaf3
      showCompact: true,
      title: 'Business Phone'
    } as IContactPart,
    cellPhone: {
<<<<<<< HEAD
      icon: getSvg(SvgIcon.CellPhone, '#605e5c'),
      onClick: () => this.sendCall(),
=======
      icon: getSvg(SvgIcon.CellPhone, '#929292'),
      onClick: () => this.sendCall('cellPhone'),
>>>>>>> d4facaf3
      showCompact: true,
      title: 'Mobile Phone'
    } as IContactPart,
    department: {
      icon: getSvg(SvgIcon.Department, '#605e5c'),
      showCompact: false,
      title: 'Department'
    } as IContactPart,
    title: {
      icon: getSvg(SvgIcon.Person, '#605e5c'),
      showCompact: false,
      title: 'Title'
    } as IContactPart,
    officeLocation: {
      icon: getSvg(SvgIcon.OfficeLocation, '#605e5c'),
      showCompact: true,
      title: 'Office Location'
    } as IContactPart
  };
  // tslint:enable: object-literal-sort-keys

  public constructor(person: User) {
    super();
    this._person = person;

    this._contactParts.email.value = getEmailFromGraphEntity(this._person);
    this._contactParts.chat.value = this._person.userPrincipalName;
    this._contactParts.cellPhone.value = this._person.mobilePhone;
    this._contactParts.department.value = this._person.department;
    this._contactParts.title.value = this._person.jobTitle;
    this._contactParts.officeLocation.value = this._person.officeLocation;

    if (this._person.businessPhones && this._person.businessPhones.length) {
      this._contactParts.businessPhone.value = this._person.businessPhones[0];
    }
  }

  /**
   * The name for display in the overview section.
   *
   * @readonly
   * @type {string}
   * @memberof MgtPersonCardContact
   */
  public get displayName(): string {
    return this.strings.contactSectionTitle;
  }

  // Defines the skeleton for what contact fields are available and what they do.

  /**
   * Render the icon for display in the navigation ribbon.
   *
   * @returns {TemplateResult}
   * @memberof MgtPersonCardContact
   */
  public renderIcon(): TemplateResult {
    return getSvg(SvgIcon.Contact);
  }

  /**
   * Reset any state in the section
   *
   * @protected
   * @memberof MgtPersonCardContact
   */
  public clearState() {
    super.clearState();
    for (const key of Object.keys(this._contactParts)) {
      this._contactParts[key].value = null;
    }
  }

  /**
   * Render the compact view
   *
   * @returns {TemplateResult}
   * @memberof MgtPersonCardContact
   */
  protected renderCompactView(): TemplateResult {
    let contentTemplate: TemplateResult;

    if (!this.hasData) {
      return null;
    }

    const availableParts: IContactPart[] = Object.values(this._contactParts).filter((p: IContactPart) => !!p.value);

    // Filter for compact mode parts with values
    let compactParts: IContactPart[] = Object.values(availableParts).filter(
      (p: IContactPart) => !!p.value && p.showCompact
    );

    if (!compactParts || !compactParts.length) {
      compactParts = Object.values(availableParts).slice(0, 2);
    }

    contentTemplate = html`
      ${compactParts.map(p => this.renderContactPart(p))}
    `;

    return html`
      <div class="root compact" dir=${this.direction}>
        ${contentTemplate}
      </div>
    `;
  }

  /**
   * Render the full view
   *
   * @protected
   * @returns {TemplateResult}
   * @memberof MgtPersonCardContact
   */
  protected renderFullView(): TemplateResult {
    let contentTemplate: TemplateResult;

    if (this.hasData) {
      // Filter for parts with values only
      const availableParts: IContactPart[] = Object.values(this._contactParts).filter((p: IContactPart) => !!p.value);
      contentTemplate = html`
        ${availableParts.map(part => this.renderContactPart(part))}
      `;
    }

    return html`
      <div class="root" dir=${this.direction}>
        <div class="title">${this.displayName}</div>
        ${contentTemplate}
      </div>
    `;
  }

  /**
   * Render a specific contact part
   *
   * @protected
   * @param {IContactPart} part
   * @returns {TemplateResult}
   * @memberof MgtPersonCardContact
   */
  protected renderContactPart(part: IContactPart): TemplateResult {
    let isPhone = false;

    if (part.title === 'Mobile Phone' || part.title === 'Business Phone') {
      isPhone = true;
    }

    const partLinkClasses = {
      part__link: true,
      phone: isPhone
    };

    const valueTemplate = part.onClick
      ? html`
          <span class=${classMap(partLinkClasses)} @click=${(e: Event) => part.onClick(e)}>${part.value}</span>
        `
      : html`
          ${part.value}
        `;

    return html`
      <div class="part" @click=${(e: MouseEvent) => this.handlePartClick(e, part.value)}>
        <div class="part__icon">${part.icon}</div>
        <div class="part__details">
          <div class="part__title">${part.title}</div>
          <div class="part__value">${valueTemplate}</div>
        </div>
        <div class="part__copy">
          ${getSvg(SvgIcon.Copy)}
        </div>
      </div>
    `;
  }

  /**
   * Handle the click event for contact parts
   *
   * @protected
   * @memberof MgtPersonCardContact
   */
  protected handlePartClick(e: MouseEvent, value: string): void {
    if (value) {
      navigator.clipboard.writeText(value);
    }
  }

  /**
   * Send a chat message to the user
   *
   * @protected
   * @memberof MgtPersonCardContact
   */
  protected sendChat(): void {
    const chat = this._contactParts.chat.value;
    if (!chat) {
      return;
    }

    const url = `https://teams.microsoft.com/l/chat/0/0?users=${chat}`;
    const openWindow = () => window.open(url, '_blank');

    if (TeamsHelper.isAvailable) {
      TeamsHelper.executeDeepLink(url, (status: boolean) => {
        if (!status) {
          openWindow();
        }
      });
    } else {
      openWindow();
    }
  }

  /**
   * Send an email to the user
   *
   * @protected
   * @memberof MgtPersonCardContact
   */
  protected sendEmail(): void {
    const email = this._contactParts.email.value;
    if (email) {
      window.open('mailto:' + email, '_blank');
    }
  }

  /**
   * Send a call to the user
   *
   * @protected
   * @memberof MgtPersonCardContact
   */
  protected sendCall(phone): void {
    const cellPhone = this._contactParts.cellPhone.value;
    const businessPhone = this._contactParts.businessPhone.value;
    if (phone === 'cellPhone') {
      window.open('tel:' + cellPhone, '_blank');
    } else if (phone === 'businessPhone') {
      window.open('tel:' + businessPhone, '_blank');
    }
  }
}<|MERGE_RESOLUTION|>--- conflicted
+++ resolved
@@ -90,24 +90,14 @@
       title: 'Teams'
     } as IContactPart,
     businessPhone: {
-<<<<<<< HEAD
-      icon: getSvg(SvgIcon.CellPhone, '#605e5c'),
-      onClick: () => this.sendCall(),
-=======
       icon: getSvg(SvgIcon.CellPhone, '#929292'),
       onClick: () => this.sendCall('businessPhone'),
->>>>>>> d4facaf3
       showCompact: true,
       title: 'Business Phone'
     } as IContactPart,
     cellPhone: {
-<<<<<<< HEAD
-      icon: getSvg(SvgIcon.CellPhone, '#605e5c'),
-      onClick: () => this.sendCall(),
-=======
       icon: getSvg(SvgIcon.CellPhone, '#929292'),
       onClick: () => this.sendCall('cellPhone'),
->>>>>>> d4facaf3
       showCompact: true,
       title: 'Mobile Phone'
     } as IContactPart,
