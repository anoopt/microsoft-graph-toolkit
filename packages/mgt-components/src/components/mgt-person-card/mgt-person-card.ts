/**
 * -------------------------------------------------------------------------------------------
 * Copyright (c) Microsoft Corporation.  All Rights Reserved.  Licensed under the MIT License.
 * See License in the project root for license information.
 * -------------------------------------------------------------------------------------------
 */

import { customElement, html, internalProperty, property, TemplateResult } from 'lit-element';
import { classMap } from 'lit-html/directives/class-map';
import { MgtTemplatedComponent, Providers, ProviderState, TeamsHelper } from '@microsoft/mgt-element';
import { Presence, User, Person } from '@microsoft/microsoft-graph-types';

import { findPeople, getEmailFromGraphEntity } from '../../graph/graph.people';
import { IDynamicPerson, ViewType } from '../../graph/types';
import { getPersonImage } from '../../graph/graph.photos';
import { getUserWithPhoto } from '../../graph/graph.userWithPhoto';
import { getSvg, SvgIcon } from '../../utils/SvgHelper';
import { getUserPresence } from '../../graph/graph.presence';
import { getPersonCardGraphData } from './mgt-person-card.graph';
import { MgtPerson } from '../mgt-person/mgt-person';
import { styles } from './mgt-person-card-css';
import { BasePersonCardSection } from './sections/BasePersonCardSection';
import { MgtPersonCardContact } from './sections/mgt-person-card-contact/mgt-person-card-contact';
import { MgtPersonCardFiles } from './sections/mgt-person-card-files/mgt-person-card-files';
import { MgtPersonCardMessages } from './sections/mgt-person-card-messages/mgt-person-card-messages';
import { MgtPersonCardOrganization } from './sections/mgt-person-card-organization/mgt-person-card-organization';
import { MgtPersonCardProfile } from './sections/mgt-person-card-profile/mgt-person-card-profile';
import { MgtPersonCardConfig, MgtPersonCardState } from './mgt-person-card.types';
import { strings } from './strings';

import { PersonCardInteraction } from '../PersonCardInteraction';
import { MgtFlyout } from '../sub-components/mgt-flyout/mgt-flyout';

export * from './mgt-person-card.types';

<<<<<<< HEAD
import { fluentTabs, fluentTab, fluentTabPanel, fluentButton, fluentTextField } from '@fluentui/web-components';
import { registerFluentComponents } from '../../utils/FluentComponents';

registerFluentComponents(fluentTabs, fluentTab, fluentTabPanel, fluentButton, fluentTextField);
=======
export { FluentTabs, FluentTab, FluentTabPanel, FluentButton, FluentTextField } from '@fluentui/web-components';
// import { registerFluentComponents } from '../../utils/FluentComponents';

// registerFluentComponents(FluentTabs, FluentTab, FluentTabPanel, FluentButton, FluentTextField);
>>>>>>> fe24fe9a

// tslint:disable-next-line:completed-docs
interface MgtPersonCardStateHistory {
  // tslint:disable-next-line:completed-docs
  state: MgtPersonCardState;
  // tslint:disable-next-line:completed-docs
  personDetails: IDynamicPerson;
  // tslint:disable-next-line:completed-docs
  personImage: string;
}

/**
 * Web Component used to show detailed data for a person in the Microsoft Graph
 *
 * @export
 * @class MgtPersonCard
 * @extends {MgtTemplatedComponent}
 *
 * @fires expanded - Fired when expanded details section is opened
 *
 * @cssprop --person-card-display-name-font-size - {Length} Font size of display name title
 * @cssprop --person-card-display-name-color - {Color} Color of display name font
 * @cssprop --person-card-title-font-size - {Length} Font size of title
 * @cssprop --person-card-title-color - {Color} Color of title
 * @cssprop --person-card-subtitle-font-size - {Length} Font size of subtitle
 * @cssprop --person-card-subtitle-color - {Color} Color of subttitle
 * @cssprop --person-card-details-title-font-size - {Length} Font size additional details title
 * @cssprop --person-card-details-title-color- {Color} Color of additional details title
 * @cssprop --person-card-details-item-font-size - {Length} Font size items in additional details section
 * @cssprop --person-card-details-item-color - {Color} Color of items in additional details section
 * @cssprop --person-card-background-color - {Color} Color of person card background
 */
@customElement('mgt-person-card')
export class MgtPersonCard extends MgtTemplatedComponent {
  /**
   * Array of styles to apply to the element. The styles should be defined
   * using the `css` tag function.
   */
  static get styles() {
    return styles;
  }

  protected get strings() {
    return strings;
  }

  /**
   * Get the scopes required for the person card
   * The scopes depend on what sections are shown
   *
   * Use the `MgtPersonCard.config` object to configure
   * what sections are shown
   *
   * @static
   * @return {*}  {string[]}
   * @memberof MgtPersonCard
   */
  public static get requiredScopes(): string[] {
    return MgtPersonCard.getScopes();
  }

  public static getScopes(): string[] {
    const scopes = [];

    if (this.config.sections.files) {
      scopes.push('Sites.Read.All');
    }

    if (this.config.sections.mailMessages) {
      scopes.push('Mail.ReadBasic');
    }

    if (this.config.sections.organization) {
      scopes.push('User.Read.All');

      if (typeof this.config.sections.organization !== 'boolean' && this.config.sections.organization.showWorksWith) {
        scopes.push('People.Read.All');
      }
    }

    if (this.config.sections.profile) {
      scopes.push('User.Read.All');
    }

    if (this.config.useContactApis) {
      scopes.push('Contacts.Read');
    }

    if (scopes.indexOf('User.Read.All') < 0) {
      // at minimum, we need these scopes
      scopes.push('User.ReadBasic.All');
      scopes.push('User.Read');
    }

    if (scopes.indexOf('People.Read.All') < 0) {
      // at minimum, we need these scopes
      scopes.push('People.Read');
    }

    // return unique
    return [...new Set(scopes)];
  }

  /**
   * Global configuration object for
   * all person card components
   *
   * @static
   * @type {MgtPersonCardConfig}
   * @memberof MgtPersonCard
   */
  public static get config() {
    return this._config;
  }

  private static _config: MgtPersonCardConfig = {
    sections: {
      files: true,
      mailMessages: true,
      organization: { showWorksWith: true },
      profile: true
    },
    useContactApis: true,
    isSendMessageVisible: true
  };

  /**
   * Set the person details to render
   *
   * @type {IDynamicPerson}
   * @memberof MgtPersonCard
   */
  @property({
    attribute: 'person-details',
    type: Object
  })
  public get personDetails(): IDynamicPerson {
    return this._personDetails;
  }
  public set personDetails(value: IDynamicPerson) {
    if (this._personDetails === value) {
      return;
    }

    this._personDetails = value;
    this.personImage = this.getImage();
    this.requestStateUpdate();
  }
  /**
   * allows developer to define name of person for component
   * @type {string}
   */
  @property({
    attribute: 'person-query'
  })
  public personQuery: string;

  /**
   * user-id property allows developer to use id value for component
   * @type {string}
   */
  @property({
    attribute: 'user-id'
  })
  public get userId(): string {
    return this._userId;
  }
  public set userId(value: string) {
    if (value === this._userId) {
      return;
    }
    this._userId = value;
    this.personDetails = null;
    this.state = null;
    this.requestStateUpdate();
  }

  /**
   * Set the image of the person
   * Set to '@' to look up image from the graph
   *
   * @type {string}
   * @memberof MgtPersonCard
   */
  @property({
    attribute: 'person-image',
    type: String
  })
  public personImage: string;

  /**
   * Sets whether the person image should be fetched
   * from the Microsoft Graph based on the personDetails
   * provided by the user
   *
   * @type {boolean}
   * @memberof MgtPerson
   */
  @property({
    attribute: 'fetch-image',
    type: Boolean
  })
  public fetchImage: boolean;

  /**
   * Gets or sets whether expanded details section is rendered
   *
   * @type {boolean}
   * @memberof MgtPersonCard
   */
  @property({
    attribute: 'is-expanded',
    type: Boolean
  })
  public isExpanded: boolean;

  /**
   * Gets or sets whether person details should be inherited from an mgt-person parent
   * Useful when used as template in an mgt-person component
   *
   * @type {boolean}
   * @memberof MgtPersonCard
   */
  @property({
    attribute: 'inherit-details',
    type: Boolean
  })
  public inheritDetails: boolean;

  /**
   * determines if person card component renders presence
   * @type {boolean}
   */
  @property({
    attribute: 'show-presence',
    type: Boolean
  })
  public showPresence: boolean;

  /**
   * Gets or sets presence of person
   *
   * @type {MicrosoftGraph.Presence}
   * @memberof MgtPerson
   */
  @property({
    attribute: 'person-presence',
    type: Object
  })
  public personPresence: Presence;

  /**
   * The subsections for display in the lower part of the card
   *
   * @protected
   * @type {BasePersonCardSection[]}
   * @memberof MgtPersonCard
   */
  protected sections: BasePersonCardSection[];

  @internalProperty() private state: MgtPersonCardState;
  @internalProperty() private isStateLoading: boolean;

  private _history: MgtPersonCardStateHistory[];
  private _chatInput: string;
  private _currentSection: BasePersonCardSection;
  private _personDetails: IDynamicPerson;
  private _me: User;

  private _userId: string;

  private get internalPersonDetails(): IDynamicPerson {
    return (this.state && this.state.person) || this.personDetails;
  }

  constructor() {
    super();
    this._chatInput = '';
    this._currentSection = null;
    this._history = [];
    this.sections = [];
  }

  /**
   * Synchronizes property values when attributes change.
   *
   * @param {*} name
   * @param {*} oldValue
   * @param {*} newValue
   * @memberof MgtPersonCard
   */
  public attributeChangedCallback(name: string, oldValue: string, newValue: string) {
    super.attributeChangedCallback(name, oldValue, newValue);

    if (oldValue === newValue) {
      return;
    }

    switch (name) {
      case 'person-query':
        this.personDetails = null;
        this.state = null;
        this.requestStateUpdate();
        break;
    }
  }

  /**
   * Navigate the card to a different person.
   *
   * @protected
   * @memberof MgtPersonCard
   */
  public navigate(person: IDynamicPerson): void {
    this._history.push({
      personDetails: this.personDetails,
      personImage: this.getImage(),
      state: this.state
    });

    this._personDetails = person;
    this.state = null;
    this.personImage = null;
    this._currentSection = null;
    this.sections = [];
    this.requestStateUpdate();
  }

  /**
   * Navigate the card back to the previous person
   *
   * @returns {void}
   * @memberof MgtPersonCard
   */
  public goBack(): void {
    if (!this._history || !this._history.length) {
      return;
    }

    const historyState = this._history.pop();
    this._currentSection = null;

    //resets to first tab being selected
    const firstTab: HTMLElement = this.renderRoot.querySelector(`fluent-tab`) as HTMLElement;
    if (firstTab) {
      firstTab.click();
    }
    this.state = historyState.state;
    this._personDetails = historyState.state;
    this.personImage = historyState.personImage;
    this.loadSections();
  }

  /**
   * Navigate the card back to first person and clear history
   *
   * @returns {void}
   * @memberof MgtPersonCard
   */
  public clearHistory(): void {
    this._currentSection = null;

    if (!this._history || !this._history.length) {
      return;
    }

    const historyState = this._history[0];
    this._history = [];

    this.state = historyState.state;
    this._personDetails = historyState.state;
    this.personImage = historyState.personImage;
    this.loadSections();
  }

  /**
   * Invoked on each update to perform rendering tasks. This method must return
   * a lit-html TemplateResult. Setting properties inside this method will *not*
   * trigger the element to update.
   */
  protected render() {
    // Handle no data
    if (!this.internalPersonDetails) {
      return this.renderNoData();
    }

    const person = this.internalPersonDetails;
    const image = this.getImage();

    // Check for a default template.
    // tslint:disable-next-line: no-string-literal
    if (this.hasTemplate('default')) {
      return this.renderTemplate('default', {
        person: this.internalPersonDetails,
        personImage: image
      });
    }

    const navigationTemplate =
      this._history && this._history.length
        ? html`
            <div class="nav">
              <div class="nav__back" @click=${() => this.goBack()}>${getSvg(SvgIcon.Back)}</div>
            </div>
          `
        : null;

    // Check for a person-details template
    let personDetailsTemplate = this.renderTemplate('person-details', {
      person: this.internalPersonDetails,
      personImage: image
    });
    if (!personDetailsTemplate) {
      const personTemplate = this.renderPerson();
      const contactIconsTemplate = this.renderContactIcons(person);

      personDetailsTemplate = html`
        ${personTemplate} ${contactIconsTemplate}
      `;
    }

    const expandedDetailsTemplate = this.isExpanded ? this.renderExpandedDetails() : this.renderExpandedDetailsButton();

    return html`
      <div class="root" dir=${this.direction}>
        ${navigationTemplate}
        <div class="close-card-container">
          <fluent-button appearance="lightweight" class="close-button" @click=${() => this.closeCard()} >
              ${getSvg(SvgIcon.Close)}
          </fluent-button>
        </div>
        <div class="person-details-container">${personDetailsTemplate}</div>
        <div class="expanded-details-container">${expandedDetailsTemplate}</div>
      </div>
    `;
  }

  /**
   * Render the state when no data is available.
   *
   * @protected
   * @returns {TemplateResult}
   * @memberof MgtPersonCard
   */
  protected closeCard() {
    //reset tabs
    this.updateCurrentSection(null);

    const flyout = this.parentElement.parentElement as MgtFlyout;
    if (flyout) {
      flyout.close();
    }
    this.isExpanded = false;
  }

  /**
   * Render the state when no data is available.
   *
   * @protected
   * @returns {TemplateResult}
   * @memberof MgtPersonCard
   */
  protected renderNoData(): TemplateResult {
    return this.renderTemplate('no-data', null) || html``;
  }

  /**
   * Render a display image for the person.
   *
   * @protected
   * @param {*} image
   * @memberof MgtPersonCard
   */
  protected renderPerson(): TemplateResult {
    const avatarSize = 'large';
    return html`
      <mgt-person
        class="person-image"
        .personDetails=${this.internalPersonDetails}
        .personImage=${this.getImage()}
        .personPresence=${this.personPresence}
        .showPresence=${this.showPresence}
        .avatarSize=${avatarSize}
        .view=${ViewType.threelines}
        .line2Property=${'jobTitle'}
        .line3Property=${'department'}
      ></mgt-person>
    `;
  }

  /**
   * Render person subtitle.
   *
   * @protected
   * @param {IDynamicPerson} person
   * @returns {TemplateResult}
   * @memberof MgtPersonCard
   */
  protected renderPersonSubtitle(person?: IDynamicPerson): TemplateResult {
    person = person || this.internalPersonDetails;
    if (!person.department) {
      return;
    }
    return html`
      <div class="department">${person.department}</div>
    `;
  }

  /**
   * Render the various icons for contacting the person.
   *
   * @protected
   * @returns {TemplateResult}
   * @memberof MgtPersonCard
   */
  protected renderContactIcons(person?: IDynamicPerson): TemplateResult {
    if (this.isExpanded) {
      return;
    }

    person = person || this.internalPersonDetails;
    const userPerson = person as User;

    // Email
    let email: TemplateResult;
    if (getEmailFromGraphEntity(person)) {
      email = html`
<<<<<<< HEAD
        <div class="icon" @click=${() => this.emailUser()} >
         <span>\uE715</span>
=======
        <div class="icon" @click=${() => this.emailUser()} tabindex=0>
          ${getSvg(SvgIcon.SmallEmail)}
          <span>${this.strings.sendEmailLinkSubtitle}</span>
>>>>>>> fe24fe9a
        </div>
      `;
    }

    // Chat
    let chat: TemplateResult;
    if (userPerson.userPrincipalName) {
      chat = html`
<<<<<<< HEAD
        <div class="icon" @click=${() => this.chatUser()} >
        <span>\uE8BD</span>
=======
        <div class="icon" @click=${() => this.chatUser()} tabindex=0>
          ${getSvg(SvgIcon.SmallChat)}
          <span>${this.strings.startChatLinkSubtitle}</span>
>>>>>>> fe24fe9a
        </div>
      `;
    }

    let video: TemplateResult;
    video = html`
      <div class="icon" @click=${() => this.videoCallUser()}>
        <span>\uE714</span>
      </div>
    `;

    let phone: TemplateResult;
    phone = html`
    <div class="icon" @click=${() => this.callUser()}>
      <span>\uE717</span>
      </div>
    `;

    return html`
      <div class="base-icons">
        ${email} ${chat} ${video} ${phone}
      </div>
    `;
  }

  /**
   * Render the button used to expand the expanded details.
   *
   * @protected
   * @returns {TemplateResult}
   * @memberof MgtPersonCard
   */
  protected renderExpandedDetailsButton(): TemplateResult {
    return html`
<<<<<<< HEAD
      <div class="expanded-details-button" @click=${this.showExpandedDetails} @keyup=${(e: KeyboardEvent) =>
      this.showExpandedDetails(e)} >
=======
      <div class="expanded-details-button" @click=${this.showExpandedDetails} @keydown=${
      this.handleKeyDown
    } @ tabindex=0>>
>>>>>>> fe24fe9a
        ${getSvg(SvgIcon.ExpandDown)}
      </div>
    `;
  }

  /**
   * Render expanded details.
   *
   * @protected
   * @param {IDynamicPerson} [person]
   * @returns {TemplateResult}
   * @memberof MgtPersonCard
   */
  protected renderExpandedDetails(person?: IDynamicPerson): TemplateResult {
    if (!this.state && this.isStateLoading) {
      return html`
        <div class="loading">
          <mgt-spinner></mgt-spinner>
        </div>
      `;
    }
    // load sections when details are expanded
    // when not singed in
    const provider = Providers.globalProvider;
    if (provider.state === ProviderState.SignedOut) {
      this.loadSections();
    }

    person = person || this.internalPersonDetails;

    const sectionNavTemplate = this.renderSectionNavigation();

    return html`
      <div class="section-nav">
        ${sectionNavTemplate}
      </div>
<<<<<<< HEAD
      <div class="section-host" @wheel=${(e: WheelEvent) => this.handleSectionScroll(e)}>
=======
      <div class="section-host" @wheel=${(e: WheelEvent) => this.handleSectionScroll(e)} tabindex=0>
>>>>>>> fe24fe9a
      </div>
    `;
  }

  /**
   * Render the navigation ribbon for subsections
   *
   * @protected
   * @returns {TemplateResult}
   * @memberof MgtPersonCard
   */
  protected renderSectionNavigation(): TemplateResult {
    if (!this.sections || (this.sections.length < 2 && !this.hasTemplate('additional-details'))) {
      return;
    }

    const currentSectionIndex = this._currentSection ? this.sections.indexOf(this._currentSection) : -1;

    const additionalSectionTemplates = this.sections.map((section, i) => {
      let name = section.tagName.toLowerCase();
      const classes = classMap({
        active: i === currentSectionIndex,
        'section-nav__icon': true
      });
      return html`
        <fluent-tab id="${name}-Tab" class=${classes}
          slot="tab" @keyup="${() => this.updateCurrentSection(section)}" @click=${() =>
        this.updateCurrentSection(section)}>${section.renderIcon()}
        </fluent-tab>
      `;
    });

    const additionalPanelTemplates = this.sections.map((section, i) => {
      return html`
        <fluent-tab-panel  slot="tabpanel">
              <div class="inserted">${this._currentSection ? section.asFullView() : null}</div>
        </fluent-tab-panel>
      `;
    });

    const overviewClasses = classMap({
      active: currentSectionIndex === -1,
      'section-nav__icon': true,
      overviewTab: true
    });

    return html`
        <fluent-tabs  orientation="horizontal" activeindicator  @wheel=${(e: WheelEvent) =>
          this.handleSectionScroll(e)}> 
          <fluent-tab class="${overviewClasses}"  slot="tab" @keyup="${() =>
      this.updateCurrentSection(null)}" @click=${() => this.updateCurrentSection(null)}>
            <div>${getSvg(SvgIcon.Overview)}</div>
          </fluent-tab>
          ${additionalSectionTemplates}
          <fluent-tab-panel slot="tabpanel" >
            <div class="overview-panel">${!this._currentSection ? this.renderOverviewSection() : null}</div>
          </fluent-tab-panel>
          ${additionalPanelTemplates}
      </fluent-tabs>
    `;
  }

  /**
   * Render the default section with compact views for each subsection.
   *
   * @protected
   * @returns {TemplateResult}
   * @memberof MgtPersonCard
   */
  protected renderOverviewSection(): TemplateResult {
    const compactTemplates = this.sections.map(
      section => html`
        <div class="section">
          <div class="section__header">
            <div class="section__title">${section.displayName}</div>
              <fluent-button appearance="lightweight" class="section__show-more" @click=${() =>
                this.updateCurrentSection(section)}>
                ${this.strings.showMoreSectionButton}
              </fluent-button>
          </div>
          <div class="section__content">${section.asCompactView()}</div>
        </div>
      `
    );

    const additionalDetails = this.renderTemplate('additional-details', {
      person: this.internalPersonDetails,
      personImage: this.getImage(),
      state: this.state
    });
    if (additionalDetails) {
      compactTemplates.splice(
        1,
        0,
        html`
          <div class="section">
            <div class="additional-details">${additionalDetails}</div>
          </div>
        `
      );
    }

    // To be included when support for direct messaging is added
    // ${this.internalPersonDetails.id !== this._me.id && MgtPersonCard.config.isSendMessageVisible
    //   ? html`
    //       <div class="quick-message">
    //         <input
    //           type="text"
    //           class="quick-message__input"
    //           placeholder="Message ${this.internalPersonDetails.displayName}"
    //           .value=${this._chatInput}
    //           @input=${(e: Event) => {
    //             this._chatInput = (e.target as HTMLInputElement).value;
    //           }}
    //         />
    //         <button class="quick-message__send" @click=${() => this.sendQuickMessage()}>
    //           ${getSvg(SvgIcon.Send)}
    //         </button>
    //       </div>
    //     `
    //   : null}

    return html`
      <div class="sections">
        <div class="message-section">
          ${this.renderMessagingSection()}
        </div>
        ${compactTemplates}
      </div>
    `;
  }

  /**
   * Render the actively selected section.
   *
   * @protected
   * @returns {TemplateResult}
   * @memberof MgtPersonCard
   */
  protected renderCurrentSection(): TemplateResult {
    if ((!this.sections || !this.sections.length) && !this.hasTemplate('additional-details')) {
      return;
    }

    if (this.sections.length === 1 && !this.hasTemplate('additional-details')) {
      return html`
        ${this.sections[0].asFullView()}
      `;
    }

    if (!this._currentSection) {
      return this.renderOverviewSection();
    }

    return html`
      ${this._currentSection.asFullView()}
    `;
  }

  /**
   * Render the messaging section.
   *
   * @protected
   * @returns {TemplateResult}
   * @memberof MgtPersonCard
   */
  protected renderMessagingSection(): TemplateResult {
    return html`
        <fluent-text-field appearance="filled" placeholder="Message ${this.internalPersonDetails.displayName}"  
          .value=${this._chatInput}  
          @input=${(e: Event) => {
            this._chatInput = (e.target as HTMLInputElement).value;
          }}>
        </fluent-text-field>
        <span class="send-message-icon" @click=${() => this.sendQuickMessage()}>
             ${getSvg(SvgIcon.Send)}
        </span>
      `;
  }

  /**
   * load state into the component
   *
   * @protected
   * @returns
   * @memberof MgtPersonCard
   */
  protected async loadState() {
    if (this.state) {
      return;
    }

    if (!this.personDetails && this.inheritDetails) {
      // User person details inherited from parent tree
      let parent = this.parentElement;
      while (parent && parent.tagName !== 'MGT-PERSON') {
        parent = parent.parentElement;
      }

      let parentPerson = (parent as MgtPerson).personDetails || parent['personDetailsInternal'];

      if (parent && parentPerson) {
        this.personDetails = parentPerson;
        this.personImage = (parent as MgtPerson).personImage;
      }
    }

    const provider = Providers.globalProvider;

    // check if user is signed in
    if (!provider || provider.state !== ProviderState.SignedIn) {
      return;
    }

    const graph = provider.graph.forComponent(this);

    this.isStateLoading = true;

    if (!this._me) {
      this._me = await Providers.me();
    }

    // check if personDetail already populated
    if (this.personDetails) {
      const user = this.personDetails as User;
      const id = user.userPrincipalName || user.id;

      // if we have an id but no email, we should get data from the graph
      // in some graph calls, the user object does not contain the email
      if (id && !getEmailFromGraphEntity(user)) {
        const person = await getUserWithPhoto(graph, id);
        this.personDetails = person;
        this.personImage = this.getImage();
      }
    } else if (this.userId || this.personQuery === 'me') {
      // Use userId or 'me' query to get the person and image
      const person = await getUserWithPhoto(graph, this.userId);
      this.personDetails = person;
      this.personImage = this.getImage();
    } else if (this.personQuery) {
      // Use the personQuery to find our person.
      const people = await findPeople(graph, this.personQuery, 1);

      if (people && people.length) {
        this.personDetails = people[0];
        getPersonImage(graph, this.personDetails, MgtPersonCard.config.useContactApis).then(image => {
          if (image) {
            this.personDetails.personImage = image;
            this.personImage = image;
          }
        });
      }
    }

    // populate presence
    const defaultPresence = {
      activity: 'Offline',
      availability: 'Offline',
      id: null
    };
    if (!this.personPresence && this.showPresence) {
      try {
        if (this.personDetails && this.personDetails.id) {
          getUserPresence(graph, this.personDetails.id).then(presence => {
            this.personPresence = presence;
          });
        } else {
          this.personPresence = defaultPresence;
        }
      } catch (_) {
        // set up a default Presence in case beta api changes or getting error code
        this.personPresence = defaultPresence;
      }
    }

    // populate state
    if (this.personDetails?.id) {
      this.state = await getPersonCardGraphData(
        graph,
        this.personDetails,
        this._me === this.personDetails.id,
        MgtPersonCard.config
      );
    }

    this.loadSections();

    this.isStateLoading = false;
  }

  /**
   * Send a chat message to the user from the quick message input.
   *
   * @protected
   * @returns {void}
   * @memberof MgtPersonCard
   */
  protected sendQuickMessage(): void {
    const message = this._chatInput.trim();
    if (!message || !message.length) {
      return;
    }

    this.chatUser(message);
  }

  /**
   * Use the mailto: protocol to initiate a new email to the user.
   *
   * @protected
   * @memberof MgtPersonCard
   */
  protected emailUser() {
    const user = this.internalPersonDetails;
    if (user) {
      const email = getEmailFromGraphEntity(user);
      if (email) {
        window.open('mailto:' + email, '_blank', 'noreferrer');
      }
    }
  }

  /**
   * Use the tel: protocol to initiate a new call to the user.
   *
   * @protected
   * @memberof MgtPersonCard
   */
  protected callUser() {
    const user = this.personDetails as User;
    const person = this.personDetails as microsoftgraph.Person;

    if (user && user.businessPhones && user.businessPhones.length) {
      const phone = user.businessPhones[0];
      if (phone) {
        window.open('tel:' + phone, '_blank', 'noreferrer');
      }
    } else if (person && person.phones && person.phones.length) {
      const businessPhones = this.getPersonBusinessPhones(person);
      const phone = businessPhones[0];
      if (phone) {
        window.open('tel:' + phone, '_blank', 'noreferrer');
      }
    }
  }

  /**
   * Initiate a chat message to the user via deeplink.
   *
   * @protected
   * @memberof MgtPersonCard
   */
  protected chatUser(message: string = null) {
    const user = this.personDetails as User;
    if (user && user.userPrincipalName) {
      const users: string = user.userPrincipalName;

      let url = `https://teams.microsoft.com/l/chat/0/0?users=${users}`;
      if (message && message.length) {
        url += `&message=${message}`;
      }

      const openWindow = () => window.open(url, '_blank', 'noreferrer');

      if (TeamsHelper.isAvailable) {
        TeamsHelper.executeDeepLink(url, (status: boolean) => {
          if (!status) {
            openWindow();
          }
        });
      } else {
        openWindow();
      }
    }
  }

  /**
   * Initiate a teams call with video with a user via deeplink.
   *
   * @protected
   * @memberof MgtPersonCard
   */
  protected videoCallUser() {
    const user = this.personDetails as User;
    if (user && user.userPrincipalName) {
      const users: string = user.userPrincipalName;

      let url = `https://teams.microsoft.com/l/call/0/0?users=${users}&withVideo=true`;

      const openWindow = () => window.open(url, '_blank');

      if (TeamsHelper.isAvailable) {
        TeamsHelper.executeDeepLink(url, (status: boolean) => {
          if (!status) {
            openWindow();
          }
        });
      } else {
        openWindow();
      }
    }
  }

  /**
   * Initiate a teams call with video with a user via deeplink.
   *
   * @protected
   * @memberof MgtPersonCard
   */
  protected videoCallUser() {
    const user = this.personDetails as User;
    if (user && user.userPrincipalName) {
      const users: string = user.userPrincipalName;

      let url = `https://teams.microsoft.com/l/call/0/0?users=${users}&withVideo=true`;

      const openWindow = () => window.open(url, '_blank');

      if (TeamsHelper.isAvailable) {
        TeamsHelper.executeDeepLink(url, (status: boolean) => {
          if (!status) {
            openWindow();
          }
        });
      } else {
        openWindow();
      }
    }
  }

  /**
   * Display the expanded details panel.
   *
   * @protected
   * @memberof MgtPersonCard
   */
  protected showExpandedDetails(event: KeyboardEvent) {
    if (event) {
      if (event.keyCode !== 13 && event.type !== 'click') {
        return;
      } else if (event.keyCode === 13) {
        //focus on close button
        // const closeButton: HTMLElement = this.renderRoot.querySelector('.close-button');
        // closeButton.focus();
      }
    }

    const root = this.renderRoot.querySelector('.root');
    if (root && root.animate) {
      // play back
      root.animate(
        [
          {
            height: 'auto',
            transformOrigin: 'top left'
          },
          {
            height: 'auto',
            transformOrigin: 'top left'
          }
        ],
        {
          duration: 1000,
          easing: 'ease-in-out',
          fill: 'both'
        }
      );
    }
    this.isExpanded = true;

    this.fireCustomEvent('expanded', null, true);
  }

  private loadSections() {
    this.sections = [];

    if (!this.internalPersonDetails) {
      return;
    }

    const contactSections = new MgtPersonCardContact(this.internalPersonDetails as User);
    if (contactSections.hasData) {
      this.sections.push(contactSections);
    }

    if (!this.state) {
      return;
    }

    const { person, directReports, messages, files, profile } = this.state;

    if (
      MgtPersonCard.config.sections.organization &&
      ((person && person.manager) || (directReports && directReports.length))
    ) {
      this.sections.push(new MgtPersonCardOrganization(this.state, this._me));
    }

    if (MgtPersonCard.config.sections.mailMessages && messages && messages.length) {
      this.sections.push(new MgtPersonCardMessages(messages));
    }

    if (MgtPersonCard.config.sections.files && files && files.length) {
      this.sections.push(new MgtPersonCardFiles(files));
    }

    if (MgtPersonCard.config.sections.profile && profile) {
      const profileSection = new MgtPersonCardProfile(profile);
      if (profileSection.hasData) {
        this.sections.push(profileSection);
      }
    }
  }

  private getImage(): string {
    if (this.personImage) {
      return this.personImage;
    }

    const person = this.personDetails;
    return person && person.personImage ? person.personImage : null;
  }

  private getPersonBusinessPhones(person: Person): string[] {
    const phones = person.phones;
    const businessPhones: string[] = [];
    for (const p of phones) {
      if (p.type === 'business') {
        businessPhones.push(p.number);
      }
    }
    return businessPhones;
  }

  private updateCurrentSection(section) {
    if (section) {
      const sectionName = section.tagName.toLowerCase();
      const tabs: HTMLElement = this.renderRoot.querySelector(`#${sectionName}-Tab`) as HTMLElement;
      tabs.click();
    }
    const panels = this.renderRoot.querySelectorAll('fluent-tab-panel');
    for (let i = 0; i < panels.length; i++) {
      let target = panels[i] as HTMLElement;
      target.scrollTop = 0;
    }
    this._currentSection = section;
    this.requestUpdate();
  }

  private handleSectionScroll(e: WheelEvent) {
    let panels = this.renderRoot.querySelectorAll('fluent-tab-panel');
    for (let i = 0; i < panels.length; i++) {
      let target = panels[i] as HTMLElement;
      if (target) {
        if (
          !(e.deltaY < 0 && target.scrollTop === 0) &&
          !(e.deltaY > 0 && target.clientHeight + target.scrollTop >= target.scrollHeight - 1)
        ) {
          e.stopPropagation();
        }
<<<<<<< HEAD
=======
      }
    }
  }

  private handleKeyDown(e: KeyboardEvent) {
    //enter activates person-card
    if (e) {
      if (e.keyCode === 13) {
        this.showExpandedDetails(e);
>>>>>>> fe24fe9a
      }
    }
  }
}<|MERGE_RESOLUTION|>--- conflicted
+++ resolved
@@ -33,17 +33,10 @@
 
 export * from './mgt-person-card.types';
 
-<<<<<<< HEAD
 import { fluentTabs, fluentTab, fluentTabPanel, fluentButton, fluentTextField } from '@fluentui/web-components';
 import { registerFluentComponents } from '../../utils/FluentComponents';
 
 registerFluentComponents(fluentTabs, fluentTab, fluentTabPanel, fluentButton, fluentTextField);
-=======
-export { FluentTabs, FluentTab, FluentTabPanel, FluentButton, FluentTextField } from '@fluentui/web-components';
-// import { registerFluentComponents } from '../../utils/FluentComponents';
-
-// registerFluentComponents(FluentTabs, FluentTab, FluentTabPanel, FluentButton, FluentTextField);
->>>>>>> fe24fe9a
 
 // tslint:disable-next-line:completed-docs
 interface MgtPersonCardStateHistory {
@@ -571,14 +564,9 @@
     let email: TemplateResult;
     if (getEmailFromGraphEntity(person)) {
       email = html`
-<<<<<<< HEAD
-        <div class="icon" @click=${() => this.emailUser()} >
-         <span>\uE715</span>
-=======
-        <div class="icon" @click=${() => this.emailUser()} tabindex=0>
+        <div class="icon" @click=${() => this.emailUser()} tabindex=0 role="button">
           ${getSvg(SvgIcon.SmallEmail)}
           <span>${this.strings.sendEmailLinkSubtitle}</span>
->>>>>>> fe24fe9a
         </div>
       `;
     }
@@ -587,28 +575,23 @@
     let chat: TemplateResult;
     if (userPerson.userPrincipalName) {
       chat = html`
-<<<<<<< HEAD
-        <div class="icon" @click=${() => this.chatUser()} >
-        <span>\uE8BD</span>
-=======
-        <div class="icon" @click=${() => this.chatUser()} tabindex=0>
+        <div class="icon" @click=${() => this.chatUser()} tabindex=0 role="button">
           ${getSvg(SvgIcon.SmallChat)}
           <span>${this.strings.startChatLinkSubtitle}</span>
->>>>>>> fe24fe9a
         </div>
       `;
     }
 
     let video: TemplateResult;
     video = html`
-      <div class="icon" @click=${() => this.videoCallUser()}>
+      <div class="icon" @click=${() => this.videoCallUser()} tabindex=0 role="button">
         <span>\uE714</span>
       </div>
     `;
 
     let phone: TemplateResult;
     phone = html`
-    <div class="icon" @click=${() => this.callUser()}>
+    <div class="icon" @click=${() => this.callUser()} tabindex=0 role="button">
       <span>\uE717</span>
       </div>
     `;
@@ -629,14 +612,9 @@
    */
   protected renderExpandedDetailsButton(): TemplateResult {
     return html`
-<<<<<<< HEAD
-      <div class="expanded-details-button" @click=${this.showExpandedDetails} @keyup=${(e: KeyboardEvent) =>
-      this.showExpandedDetails(e)} >
-=======
       <div class="expanded-details-button" @click=${this.showExpandedDetails} @keydown=${
       this.handleKeyDown
     } @ tabindex=0>>
->>>>>>> fe24fe9a
         ${getSvg(SvgIcon.ExpandDown)}
       </div>
     `;
@@ -673,11 +651,7 @@
       <div class="section-nav">
         ${sectionNavTemplate}
       </div>
-<<<<<<< HEAD
-      <div class="section-host" @wheel=${(e: WheelEvent) => this.handleSectionScroll(e)}>
-=======
       <div class="section-host" @wheel=${(e: WheelEvent) => this.handleSectionScroll(e)} tabindex=0>
->>>>>>> fe24fe9a
       </div>
     `;
   }
@@ -726,7 +700,7 @@
 
     return html`
         <fluent-tabs  orientation="horizontal" activeindicator  @wheel=${(e: WheelEvent) =>
-          this.handleSectionScroll(e)}> 
+          this.handleSectionScroll(e)}>
           <fluent-tab class="${overviewClasses}"  slot="tab" @keyup="${() =>
       this.updateCurrentSection(null)}" @click=${() => this.updateCurrentSection(null)}>
             <div>${getSvg(SvgIcon.Overview)}</div>
@@ -846,8 +820,8 @@
    */
   protected renderMessagingSection(): TemplateResult {
     return html`
-        <fluent-text-field appearance="filled" placeholder="Message ${this.internalPersonDetails.displayName}"  
-          .value=${this._chatInput}  
+        <fluent-text-field appearance="filled" placeholder="Message ${this.internalPersonDetails.displayName}"
+          .value=${this._chatInput}
           @input=${(e: Event) => {
             this._chatInput = (e.target as HTMLInputElement).value;
           }}>
@@ -1041,33 +1015,6 @@
       }
 
       const openWindow = () => window.open(url, '_blank', 'noreferrer');
-
-      if (TeamsHelper.isAvailable) {
-        TeamsHelper.executeDeepLink(url, (status: boolean) => {
-          if (!status) {
-            openWindow();
-          }
-        });
-      } else {
-        openWindow();
-      }
-    }
-  }
-
-  /**
-   * Initiate a teams call with video with a user via deeplink.
-   *
-   * @protected
-   * @memberof MgtPersonCard
-   */
-  protected videoCallUser() {
-    const user = this.personDetails as User;
-    if (user && user.userPrincipalName) {
-      const users: string = user.userPrincipalName;
-
-      let url = `https://teams.microsoft.com/l/call/0/0?users=${users}&withVideo=true`;
-
-      const openWindow = () => window.open(url, '_blank');
 
       if (TeamsHelper.isAvailable) {
         TeamsHelper.executeDeepLink(url, (status: boolean) => {
@@ -1238,8 +1185,6 @@
         ) {
           e.stopPropagation();
         }
-<<<<<<< HEAD
-=======
       }
     }
   }
@@ -1247,9 +1192,8 @@
   private handleKeyDown(e: KeyboardEvent) {
     //enter activates person-card
     if (e) {
-      if (e.keyCode === 13) {
+      if (e.key === 'Enter') {
         this.showExpandedDetails(e);
->>>>>>> fe24fe9a
       }
     }
   }
