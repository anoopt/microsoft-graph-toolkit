--- conflicted
+++ resolved
@@ -564,14 +564,9 @@
     let email: TemplateResult;
     if (getEmailFromGraphEntity(person)) {
       email = html`
-<<<<<<< HEAD
-        <div class="icon" @click=${() => this.emailUser()} >
-         <span>\uE715</span>
-=======
         <div class="icon" @click=${() => this.emailUser()} tabindex=0>
           ${getSvg(SvgIcon.SmallEmail)}
           <span>${this.strings.sendEmailLinkSubtitle}</span>
->>>>>>> d4facaf3
         </div>
       `;
     }
@@ -580,14 +575,8 @@
     let chat: TemplateResult;
     if (userPerson.userPrincipalName) {
       chat = html`
-<<<<<<< HEAD
         <div class="icon" @click=${() => this.chatUser()} >
         <span>\uE8BD</span>
-=======
-        <div class="icon" @click=${() => this.chatUser()} tabindex=0>
-          ${getSvg(SvgIcon.SmallChat)}
-          <span>${this.strings.startChatLinkSubtitle}</span>
->>>>>>> d4facaf3
         </div>
       `;
     }
@@ -622,14 +611,8 @@
    */
   protected renderExpandedDetailsButton(): TemplateResult {
     return html`
-<<<<<<< HEAD
       <div class="expanded-details-button" @click=${this.showExpandedDetails} @keyup=${(e: KeyboardEvent) =>
-      this.showExpandedDetails(e)} >
-=======
-      <div class="expanded-details-button" @click=${() => this.showExpandedDetails()} @keydown=${
-      this.handleKeyDown
-    } @ tabindex=0>
->>>>>>> d4facaf3
+      this.showExpandedDetails(e)} tabindex=0>
         ${getSvg(SvgIcon.ExpandDown)}
       </div>
     `;
@@ -666,12 +649,7 @@
       <div class="section-nav">
         ${sectionNavTemplate}
       </div>
-<<<<<<< HEAD
       <div class="section-host" @wheel=${(e: WheelEvent) => this.handleSectionScroll(e)}>
-=======
-      <div class="section-host" @wheel=${(e: WheelEvent) => this.handleSectionScroll(e)} tabindex=0>
-        ${currentSectionTemplate}
->>>>>>> d4facaf3
       </div>
     `;
   }
@@ -697,7 +675,6 @@
         'section-nav__icon': true
       });
       return html`
-<<<<<<< HEAD
         <fluent-tab id="${name}-Tab" class=${classes}
           slot="tab" @keyup="${() => this.updateCurrentSection(section)}" @click=${() =>
         this.updateCurrentSection(section)}>${section.renderIcon()}
@@ -710,10 +687,6 @@
         <fluent-tab-panel  slot="tabpanel">
               <div class="inserted">${this._currentSection ? section.asFullView() : null}</div>
         </fluent-tab-panel>
-=======
-        <button tabindex=0 class=${classes} @click=${() =>
-        this.updateCurrentSection(section)}>${section.renderIcon()}</button>
->>>>>>> d4facaf3
       `;
     });
 
@@ -724,7 +697,6 @@
     });
 
     return html`
-<<<<<<< HEAD
         <fluent-tabs  orientation="horizontal" activeindicator  @wheel=${(e: WheelEvent) =>
           this.handleSectionScroll(e)}> 
           <fluent-tab class="${overviewClasses}"  slot="tab" @keyup="${() =>
@@ -737,12 +709,6 @@
           </fluent-tab-panel>
           ${additionalPanelTemplates}
       </fluent-tabs>
-=======
-      <button tabindex=0 class=${overviewClasses} @click=${() => this.updateCurrentSection(null)}>
-        ${getSvg(SvgIcon.Overview)}
-      </button>
-      ${navIcons}
->>>>>>> d4facaf3
     `;
   }
 
@@ -759,18 +725,10 @@
         <div class="section">
           <div class="section__header">
             <div class="section__title">${section.displayName}</div>
-<<<<<<< HEAD
               <fluent-button appearance="lightweight" class="section__show-more" @click=${() =>
                 this.updateCurrentSection(section)}>
                 ${this.strings.showMoreSectionButton}
               </fluent-button>
-=======
-            <a class="section__show-more" tabindex=0 @keydown=${e =>
-              e.keyCode === 13 ? this.updateCurrentSection(section) : ''} @click=${() =>
-        this.updateCurrentSection(section)}
-              >${this.strings.showMoreSectionButton}</a
-            >
->>>>>>> d4facaf3
           </div>
           <div class="section__content">${section.asCompactView()}</div>
         </div>
@@ -1231,7 +1189,7 @@
     //enter activates person-card
     if (e) {
       if (e.keyCode === 13) {
-        this.showExpandedDetails();
+        this.showExpandedDetails(e);
       }
     }
   }
