/**
 * -------------------------------------------------------------------------------------------
 * Copyright (c) Microsoft Corporation.  All Rights Reserved.  Licensed under the MIT License.
 * See License in the project root for license information.
 * -------------------------------------------------------------------------------------------
 */

@import '../../styles/shared-styles.scss';
@import '../../../../../node_modules/office-ui-fabric-core/dist/sass/References';
@import './mgt-person-card.theme.scss';

$person-card-display-name-font-size: var(--person-card-display-name-font-size, 20px);
$person-card-title-font-size: var(--person-card-title-font-size, 14px);
$person-card-title-color: var(--person-card-title-color);
$person-card-subtitle-font-size: var(--person-card-subtitle-font-size, 12px);
$person-card-subtitle-color: var(--person-card-subtitle-color);
$person-card-details-title-font-size: var(--person-card-details-title-font-size, 14px);
$person-card-details-item-font-size: var(--person-card-details-item-font-size, 15px);

:host {
  background: $background-color;
  width: var(--mgt-flyout-set-width, 375px);
  font-family: $font-family;
  overflow: hidden;
  user-select: none;
  box-shadow: set-var(box-shadow, $theme-default, $common);
  border: 1px solid set-var(background-color__sub1, $theme-default, $common);
  border-radius: 2px;

  .nav {
    height: 0px;
    position: relative;
    z-index: 100;

    .nav__back {
      padding: 8px;
      height: 32px;
      width: 32px;
      align-items: center;
      justify-content: center;

      svg {
        fill: #{$commblue_primary};
      }

      &:hover {
        cursor: pointer;

        svg {
          fill: #{$black};
        }
      }
    }
  }

  .close-card-container {
    .close-button {
      --focus-stroke-width: none;
      --control-corner-radius: 2;
      --accent-foreground-active: none;
      position: absolute;
      right: 10px;
      margin-top: 9px;
      z-index: 1;
      --accent-foreground-hover: none;
      border: 1px solid transparent;
      // &:focus-visible {
      //   outline: none;
      //   border: 1px solid #2b2b2b;
      // }
      svg {
        width: 9px;
        height: 9px;
      }
    }
  }

  .person-details-container {
    display: flex;
    flex-direction: column;
    width: calc(var(--mgt-flyout-set-width, 375px) - 40px);
    padding: 20px 20px 13px 20px;

    .person-image {
      --presence-background-color: #{$background-color};
      --presence-icon-color: #{$background-color};
      --avatar-size: 75px;
      --font-size: #{$person-card-display-name-font-size};
      --color: #{$person-card-display-name-color};
      --line2-font-size: #{$person-card-title-font-size};
      --line2-color: #{$person-card-title-color};
      --line3-font-size: #{$person-card-subtitle-font-size};
      --line3-color: #{$person-card-subtitle-color};
    }

    .base-icons {
      display: flex;
      -webkit-align-items: center;
      align-items: center;
      max-width: 120px;
      margin-top: 16px;
      margin-left: 79px;
      font-family: 'Segoe Fluent Icons';

      .icon {
        display: flex;
        align-items: center;
        cursor: pointer;
        font-size: 13px;
        white-space: nowrap;
<<<<<<< HEAD
        padding: 6px 8px 6px 8px;
        border: 1px solid transparent;

        &:focus-visible {
          outline: none !important;
          border: 1px solid #2b2b2b;
          border-radius: 2px;
        }
=======
        margin: -11px -13px;
        padding: 11px 13px;
>>>>>>> d4facaf3

        &:not(:last-child) {
          margin-right: 11px;
        }

        svg {
          fill: set-var(icon__color, $theme-default, $common);
        }
<<<<<<< HEAD
=======

        span {
          margin-left: 8px;
          color: #023B8F;
        }
>>>>>>> d4facaf3
      }
      .icon:hover {
        color: #012E7F;
      }
    }
  }

  .expanded-details-container {
    display: flex;
    flex-direction: column;
    position: relative;

    .expanded-details-button {
      display: flex;
      justify-content: center;
      align-items: center;
      height: 28px;
      background: $background-color;
      border-top: 1px solid set-var(line-seperator__color, $theme-default, $common);
    }
    .expanded-details-button {
      &:hover {
        background-color: set-var(background-color--hover, $theme-default, $common);
      }
      &:focus-visible {
        background-color: set-var(background-color--hover, $theme-default, $common);
        outline: none !important;
        border: 1px solid #2b2b2b;
        border-bottom-left-radius: 4px;
        border-bottom-right-radius: 4px;
      }
    }
  }

  .section-nav {
    border-bottom: 1px solid set-var(tab__line__color, $theme-default, $common);
    height: 36px;
    padding-bottom: 7px;
    fluent-tabs {
      background-color: $background-color;
      grid-template-columns: minmax(1px, 0.1fr);
      fluent-tab-panel {
        max-height: 360px;
        min-height: 360px;
        overflow-y: auto;
        overflow-x: hidden;
        padding: 0px;
        border-top: 1px solid set-var(tab__line__color, $theme-default, $common);
        scrollbar-width: thin;
        .inserted {
          max-width: var(--mgt-flyout-set-width, 375px);
          min-width: var(--mgt-flyout-set-width, 360px);
        }
        .overview-panel {
          max-width: var(--mgt-flyout-set-width, 375px);
        }
        &::-webkit-scrollbar {
          height: 4em;
          width: 4px;
          border-radius: 11px;
        }
        &::-webkit-scrollbar-button {
          background: $background-color;
          height: 1px;
        }
        &::-webkit-scrollbar-track {
          background: $background-color;
          border-radius: 10px;
        }
        &::-webkit-scrollbar-track-piece {
          background: $background-color;
        }
        &::-webkit-scrollbar-thumb {
          background: grey;
          border-radius: 10px;
          height: 4px;
        }
      }
    }
    border: 1px solid transparent;
    fluent-tab {
      padding-bottom: 4px !important;
      margin-bottom: -3px !important;
      border: 1px solid transparent !important;
      &:focus-visible {
        border: 1px solid #2b2b2b !important;
      }
    }
    .section-nav__icon {
      all: initial;
      box-sizing: border-box;
      width: 48px;
      padding: 12px;
      display: flex;
      align-items: center;
      justify-content: center;
      border: 2px solid transparent;
      margin-bottom: -1px;
      cursor: pointer;

      svg {
        width: 20px;
        height: 20px;
        fill: set-var(icon__color, $theme-default, $common);
      }

      &:hover {
        background: set-var(tab__background-color--hover, $theme-default, $common);
        border-radius: 2px;
      }
      &:focus {
        border-color: black;
      }

      &.active {
<<<<<<< HEAD
=======
        border-bottom-color: $icon--active;
        border-left-color: transparent;
        border-right-color: transparent;
        border-top-color: transparent;
>>>>>>> d4facaf3
        svg {
          fill: $icon--active;
        }
      }
    }
  }

  .loading {
    margin: 40px 20px;
    display: flex;
    justify-content: center;
    height: 360px;
  }

  .message-section {
    border-bottom: 1px solid set-var(tab__line__color, $theme-default, $common);
    --background-color: $background-color;
    fluent-text-field {
      margin: 4px 0px;
      width: 83%;
      width: 300px;

      padding: 4px 10px;
      &::after {
        border: none;
      }
    }
    .send-message-icon {
      max-width: 15px;
    }
    svg {
      height: 17px;
      width: 16px;
      margin-bottom: 6px;
      fill: set-var(icon__color, $theme-default, $common);
      &:hover {
        filter: brightness(0.5);
      }
    }
  }
  .section-host {
    max-height: 360px;
    min-height: 360px;
    overflow-y: auto;
    overflow-x: hidden;

    &::-webkit-scrollbar {
      height: 4em;
      width: 4px;
      border-radius: 11px;
    }
    &::-webkit-scrollbar-button {
      background: white;
    }
    &::-webkit-scrollbar-track {
      background: white;
      border-radius: 10px;
    }
    &::-webkit-scrollbar-track-piece {
      background: white;
    }
    &::-webkit-scrollbar-thumb {
      background: grey;
      border-radius: 10px;
      height: 4px;
    }
  }

  .quick-message {
    display: flex;
    flex-direction: row;
    border-bottom: 1px solid set-var(tab__line__color, $theme-default, $common);
    padding: 12px 10px 8px 10px;

    .quick-message__input {
      flex-grow: 1;
      padding-left: 8px;
      border: none;
      border-radius: 2px;
      color: $color;
      background-color: set-var(background-color__sub2, $theme-default, $common);
    }

    .quick-message__send {
      all: initial;
      height: 32px;
      width: 32px;
      display: flex;
      align-items: center;
      justify-content: center;

      svg {
        fill: set-var(color__sub2, $theme-default, $common);
        height: 18px;
        width: 18px;
      }

      &:hover {
        svg {
          fill: set-var(color__sub1, $theme-default, $common);
        }
      }
    }
  }

  .sections {
    .section {
      padding: 14px 0;
      display: flex;
      flex-direction: column;
      position: relative;

      &:not(:last-child):after {
        position: absolute;
        content: '';
        width: 90%;
        transform: translateX(-50%);
        border-bottom: 1px solid set-var(tab__line__color, $theme-default, $common);
        left: 50%;
        bottom: 0;
      }

      .section__header {
        display: flex;
        flex-direction: row;
        padding: 0 20px;
        fluent-button {
          background-color: $background-color;
          --neutral-fill-stealth-rest: $background-color;
          --accent-foreground-hover: $background-color;
          --accent-foreground-active: $background-color;
          --base-height-multiplier: 5;
          vertical-align: top;
        }
      }

      .section__title {
        flex-grow: 1;
        color: set-var(title__color__subtitle, $theme-default, $common);
        font-size: 14px;
        font-weight: 600;
      }

      .section__show-more {
        color: $commblue_primary;
        font-size: 12px;
        font-weight: 600;
        align-self: center;

        &:hover {
          cursor: pointer;
          color: $commblue_shade20;
        }
      }

      .section__content {
        margin-top: 14px;
      }

      .additional-details {
        padding: 0 20px;
      }
    }
  }
}

[dir='rtl'] {
  .base-icons {
    span {
      margin-right: 8px;
    }
  }
  .nav__back {
    width: 20px !important;
    -moz-transform: scaleX(-1);
    -o-transform: scaleX(-1);
    -webkit-transform: scaleX(-1);
    transform: scaleX(-1);
    filter: FlipH;
    -ms-filter: 'FlipH';
  }
  .close-card-container .close-button {
    right: auto;
    left: 10px;
  }

  .message-section {
    svg {
      transform: scale(-1, 1);
    }
  }
}<|MERGE_RESOLUTION|>--- conflicted
+++ resolved
@@ -108,7 +108,6 @@
         cursor: pointer;
         font-size: 13px;
         white-space: nowrap;
-<<<<<<< HEAD
         padding: 6px 8px 6px 8px;
         border: 1px solid transparent;
 
@@ -117,10 +116,6 @@
           border: 1px solid #2b2b2b;
           border-radius: 2px;
         }
-=======
-        margin: -11px -13px;
-        padding: 11px 13px;
->>>>>>> d4facaf3
 
         &:not(:last-child) {
           margin-right: 11px;
@@ -129,14 +124,6 @@
         svg {
           fill: set-var(icon__color, $theme-default, $common);
         }
-<<<<<<< HEAD
-=======
-
-        span {
-          margin-left: 8px;
-          color: #023B8F;
-        }
->>>>>>> d4facaf3
       }
       .icon:hover {
         color: #012E7F;
@@ -252,13 +239,10 @@
       }
 
       &.active {
-<<<<<<< HEAD
-=======
         border-bottom-color: $icon--active;
         border-left-color: transparent;
         border-right-color: transparent;
         border-top-color: transparent;
->>>>>>> d4facaf3
         svg {
           fill: $icon--active;
         }
