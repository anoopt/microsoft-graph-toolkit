--- conflicted
+++ resolved
@@ -47,7 +47,6 @@
 }
 
 export function getFileTypeIconUriByExtension(type: string, size: IconSize, extension: 'png' | 'svg') {
-<<<<<<< HEAD
   const found = Object.keys(fileTypeMap).find(key => fileTypeMap[key] === type);
   if (found) {
     return `${baseUri}/${size.toString()}/${type}.${extension}`;
@@ -57,10 +56,5 @@
   } else {
     return null;
   }
-=======
-  if (type === 'jpg' || type === 'png') {
-    type = 'photo';
-  }
-  return `${baseUri}/${size.toString()}/${type}.${extension}`;
->>>>>>> 3f855534
+
 }