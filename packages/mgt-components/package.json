--- conflicted
+++ resolved
@@ -40,14 +40,9 @@
     "@microsoft/microsoft-graph-client": "^2.2.1",
     "@microsoft/microsoft-graph-types": "^2.0.0",
     "@microsoft/microsoft-graph-types-beta": "^0.15.0-preview",
-<<<<<<< HEAD
-    "@fluentui/web-components": "^1.3.3",
+    "@fluentui/web-components": "^1.3.8",
     "office-ui-fabric-core": "11.0.0",
     "@microsoft/fast-element": "1.4.1"
-=======
-    "@fluentui/web-components": "^1.3.8",
-    "office-ui-fabric-core": "11.0.0"
->>>>>>> 51aa656f
   },
   "publishConfig": {
     "directory": "dist"
