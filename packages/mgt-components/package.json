--- conflicted
+++ resolved
@@ -40,14 +40,8 @@
     "@microsoft/microsoft-graph-client": "^2.2.1",
     "@microsoft/microsoft-graph-types": "^2.0.0",
     "@microsoft/microsoft-graph-types-beta": "^0.15.0-preview",
-<<<<<<< HEAD
-    "@fluentui/web-components": "^1.3.3",
-    "office-ui-fabric-core": "11.0.0",
-    "@microsoft/fast-element": "1.4.1"
-=======
     "@fluentui/web-components": "0.22.1",
     "office-ui-fabric-core": "11.0.0"
->>>>>>> 3877d849
   },
   "publishConfig": {
     "directory": "dist"
