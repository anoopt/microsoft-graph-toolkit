--- conflicted
+++ resolved
@@ -7,11 +7,7 @@
 
 import { property } from 'lit/decorators.js';
 import { Configuration } from '@azure/msal-browser';
-<<<<<<< HEAD
-import { Providers, MgtBaseProvider, validateBaseURL } from '@microsoft/mgt-element';
-=======
-import { Providers, MgtBaseProvider, customElement } from '@microsoft/mgt-element';
->>>>>>> f7d1b5c4
+import { Providers, MgtBaseProvider, customElement, validateBaseURL } from '@microsoft/mgt-element';
 import { HttpMethod, TeamsMsal2Config, TeamsMsal2Provider } from './TeamsMsal2Provider';
 
 /**
