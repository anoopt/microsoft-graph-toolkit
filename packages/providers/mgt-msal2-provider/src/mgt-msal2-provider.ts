/**
 * -------------------------------------------------------------------------------------------
 * Copyright (c) Microsoft Corporation.  All Rights Reserved.  Licensed under the MIT License.
 * See License in the project root for license information.
 * -------------------------------------------------------------------------------------------
 */

<<<<<<< HEAD
import { property } from 'lit/decorators.js';
import { Providers, LoginType, MgtBaseProvider, customElement } from '@microsoft/mgt-element';
=======
import { customElement, property } from 'lit/decorators.js';
import { Providers, LoginType, MgtBaseProvider, validateBaseURL } from '@microsoft/mgt-element';
>>>>>>> d9197520
import { Msal2Config, Msal2Provider, PromptType } from './Msal2Provider';
/**
 * Authentication Library Provider for Microsoft personal accounts
 *
 * @export
 * @class MgtMsalProvider
 * @extends {MgtBaseProvider}
 */
@customElement('msal2-provider')
// @customElement('mgt-msal2-provider')
export class MgtMsal2Provider extends MgtBaseProvider {
  /**
   * String alphanumerical value relation to a specific user
   *
   * @memberof MgtMsalProvider
   */
  @property({
    attribute: 'client-id',
    type: String
  })
  public clientId = '';

  /**
   * login hint string
   *
   * @memberof MgtMsal2Provider
   */
  @property({
    attribute: 'login-hint',
    type: String
  })
  public loginHint;

  /**
   * domain hint string
   *
   * @memberof MgtMsal2Provider
   */
  @property({
    attribute: 'domain-hint',
    type: String
  })
  public domainHint;

  /**
   * The login type that should be used: popup or redirect
   *
   * @memberof MgtMsal2Provider
   */
  @property({
    attribute: 'login-type',
    type: String
  })
  public loginType;

  /**
   * The authority to use.
   *
   * @memberof MgtMsal2Provider
   */
  @property() public authority;

  /**
   * Comma separated list of scopes
   *
   * @memberof MgtMsal2Provider
   */
  @property({
    attribute: 'scopes',
    type: String
  })
  public scopes;

  /**
   * The redirect uri to use
   *
   * @memberof MgtMsal2Provider
   */
  @property({
    attribute: 'redirect-uri',
    type: String
  })
  public redirectUri;

  /**
   * Type of prompt for login
   *
   * @memberof MgtMsal2Provider
   */
  @property({
    attribute: 'prompt',
    type: String
  })
  public prompt: string;

  /**
   * Disables incremental consent
   *
   * @memberof MgtMsal2Provider
   */
  @property({
    attribute: 'incremental-consent-disabled',
    type: Boolean
  })
  public isIncrementalConsentDisabled: boolean;

  /**
   * Disables multiple account capability
   *
   * @memberof MgtMsal2Provider
   */
  @property({
    attribute: 'multi-account-disabled',
    type: Boolean
  })
  public isMultiAccountDisabled;

  /**
   * Gets whether this provider can be used in this environment
   *
   * @readonly
   * @memberof MgtMsal2Provider
   */
  public get isAvailable() {
    return true;
  }

  /**
   * method called to initialize the provider. Each derived class should provide their own implementation.
   *
   * @protected
   * @memberof MgtMsal2Provider
   */
  protected initializeProvider() {
    if (this.clientId) {
      const config: Msal2Config = {
        clientId: this.clientId
      };

      if (this.loginType && this.loginType.length > 1) {
        let loginType: string = this.loginType.toLowerCase();
        loginType = loginType[0].toUpperCase() + loginType.slice(1);
        const loginTypeEnum = LoginType[loginType];
        config.loginType = loginTypeEnum;
      }

      if (this.authority) {
        config.authority = this.authority;
      }

      if (this.scopes) {
        const scope = this.scopes.split(',');
        if (scope && scope.length > 0) {
          config.scopes = scope;
        }
      }

      if (this.redirectUri) {
        config.redirectUri = this.redirectUri;
      }

      if (this.loginHint) {
        config.loginHint = this.loginHint;
      }

      if (this.domainHint) {
        config.domainHint = this.domainHint;
      }

      if (this.prompt) {
        const prompt: string = this.prompt.toUpperCase();
        const promptEnum = PromptType[prompt];
        config.prompt = promptEnum;
      }

      if (this.isIncrementalConsentDisabled) {
        config.isIncrementalConsentDisabled = true;
      }

      if (this.isMultiAccountDisabled) {
        config.isMultiAccountEnabled = false;
      }

      if (this.baseUrl) {
        config.baseURL = this.baseUrl;
      }

      this.provider = new Msal2Provider(config);
      Providers.globalProvider = this.provider;
    }
  }
}<|MERGE_RESOLUTION|>--- conflicted
+++ resolved
@@ -5,13 +5,8 @@
  * -------------------------------------------------------------------------------------------
  */
 
-<<<<<<< HEAD
 import { property } from 'lit/decorators.js';
 import { Providers, LoginType, MgtBaseProvider, customElement } from '@microsoft/mgt-element';
-=======
-import { customElement, property } from 'lit/decorators.js';
-import { Providers, LoginType, MgtBaseProvider, validateBaseURL } from '@microsoft/mgt-element';
->>>>>>> d9197520
 import { Msal2Config, Msal2Provider, PromptType } from './Msal2Provider';
 /**
  * Authentication Library Provider for Microsoft personal accounts
