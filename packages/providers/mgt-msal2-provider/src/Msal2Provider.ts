<<<<<<< HEAD
import { IProvider, LoginType, ProviderState, createFromProvider, IProviderAccount } from '@microsoft/mgt-element';
=======
/**
 * -------------------------------------------------------------------------------------------
 * Copyright (c) Microsoft Corporation.  All Rights Reserved.  Licensed under the MIT License.
 * See License in the project root for license information.
 * -------------------------------------------------------------------------------------------
 */

import {
  IProvider,
  LoginType,
  ProviderState,
  createFromProvider,
  Providers,
  IProviderAccount
} from '@microsoft/mgt-element';
>>>>>>> adca1633
import {
  Configuration,
  PublicClientApplication,
  SilentRequest,
  PopupRequest,
  RedirectRequest,
  AccountInfo,
  EndSessionRequest,
  InteractionRequiredAuthError
} from '@azure/msal-browser';
import { AuthenticationProviderOptions } from '@microsoft/microsoft-graph-client';

/**
 * base config for MSAL 2.0 authentication
 *
 * @export
 * @interface Msal2ConfigBase
 */
interface Msal2ConfigBase {
  /**
   * Redirect URI
   *
   * @type {string}
   * @memberof Msal2Config
   */
  redirectUri?: string;

  /**
   * Authority URL
   *
   * @type {string}
   * @memberof Msal2Config
   */
  authority?: string;

  /**
   * Other options
   *
   * @type {Configuration}
   * @memberof Msal2Config
   */
  options?: Configuration;

  /**
   * List of scopes required
   *
   * @type {string[]}
   * @memberof Msal2ConfigBase
   */
  scopes?: string[];
  /**
   * loginType if login uses popup
   *
   * @type {LoginType}
   * @memberof Msal2ConfigBase
   */
  loginType?: LoginType;
  /**
   * login hint value
   *
   * @type {string}
   * @memberof Msal2ConfigBase
   */
  loginHint?: string;
  /**
   * Domain hint value
   *
   * @type {string}
   * @memberof Msal2ConfigBase
   */
  domainHint?: string;

  /**
   * Prompt type
   *
   * @type {string}
   * @memberof Msal2ConfigBase
   */
  prompt?: PromptType;

  /**
   * Session ID
   *
   * @type {string}
   * @memberof Msal2Config
   */
  sid?: string;

  /**
   * Specifies if incremental consent is disabled
   *
   * @type {boolean}
   * @memberof Msal2ConfigBase
   */
  isIncrementalConsentDisabled?: boolean;

  /**
   * Disable multi account functionality
   *
   * @type {boolean}
   * @memberof Msal2Config
   */
  isMultiAccountDisabled?: boolean;
}

/**
 * Config for MSAL2.0 Authentication
 *
 * @export
 * @interface Msal2Config
 */
export interface Msal2Config extends Msal2ConfigBase {
  /**
   * Client ID of app registration
   *
   * @type {boolean}
   * @memberof Msal2Config
   */
  clientId: string;

  /**
   * Disable multi account functionality
   *
   * @type {boolean}
   * @memberof Msal2Config
   */
  isMultiAccountEnabled?: boolean;
}

/**
 * Config for MSAL 2.0 Authentication where a PublicClientApplication already exists
 *
 * @export
 * @interface Msal2PublicClientApplicationConfig
 */
export interface Msal2PublicClientApplicationConfig extends Msal2ConfigBase {
  /**
   * Existing PublicClientApplication instance to use
   *
   * @type {PublicClientApplication}
   * @memberof Msal2PublicClientApplicationConfig
   */
  publicClientApplication: PublicClientApplication;
}

/**
 * Prompt type enum
 *
 * @export
 * @enum {number}
 */
// tslint:disable: completed-docs
export enum PromptType {
  SELECT_ACCOUNT = 'select_account',
  LOGIN = 'login',
  CONSENT = 'consent'
}
// tslint:enable: completed-docs

/**
 * MSAL2Provider using msal-browser to acquire tokens for authentication
 *
 * @export
 * @class Msal2Provider
 * @extends {IProvider}
 */
export class Msal2Provider extends IProvider {
  private _publicClientApplication: PublicClientApplication;

  /**
   * Login type, Either Redirect or Popup
   *
   * @private
   * @type {LoginType}
   * @memberof Msal2Provider
   */
  private _loginType: LoginType;

  /**
   * Login hint, if provided
   *
   * @private
   * @memberof Msal2Provider
   */
  private _loginHint;

  /**
   * Domain hint if provided
   *
   * @private
   * @memberof Msal2Provider
   */
  private _domainHint;

  /**
   * Prompt type
   *
   * @private
   * @type {string}
   * @memberof Msal2Provider
   */
  private _prompt: string;

  /**
   * Session ID, if provided
   *
   * @private
   * @memberof Msal2Provider
   */
  private _sid;

  // /**
  //  * Specifies if incremental consent is disabled
  //  *
  //  * @type {boolean}
  //  * @memberof Msal2ConfigBase
  //  */
  // private _isIncrementalConsentDisabled: boolean = false;

  /**
   * Configuration settings for authentication
   *
   * @private
   * @type {Configuration}
   * @memberof Msal2Provider
   */
  // tslint:disable-next-line: variable-name
  private ms_config: Configuration;

  /**
   * Gets the PublicClientApplication Instance
   *
   * @private
   * @type {PublicClientApplication}
   * @memberof Msal2Provider
   */
  public get publicClientApplication() {
    return this._publicClientApplication;
  }

  /**
   * Name used for analytics
   *
   * @readonly
   * @memberof IProvider
   */
  public get name() {
    return 'MgtMsal2Provider';
  }

  /**
   * List of scopes
   *
   * @type {string[]}
   * @memberof Msal2Provider
   */
  public scopes: string[];

  /**
   * Enables multi account functionality if true, disables if false
   *
   * @private
   * @type {boolean}
   * @memberof Msal2Provider
   */
  public isMultipleAccountEnabled: boolean = true;

  /**
   * Indicates if multi account functionality is disabled
   *
   * @protected
   * @type {boolean}
   * @memberof Msal2Provider
   */
  protected get isMultiAccountDisabled(): boolean {
    return !this.isMultipleAccountEnabled;
  }

  /**
   * Disables or enables multi account functionality
   * Uses isMultipleAccountEnabled as the backing property
   * Property provided to ensure adherence to the IProvider interface
   *
   * @protected
   * @memberof Msal2Provider
   */
  protected set isMultiAccountDisabled(value: boolean) {
    this.isMultipleAccountEnabled = !value;
  }

  /**
   * Specifies if Multi account functionality is supported by the provider and enabled.
   *
   * @readonly
   * @type {boolean}
   * @memberof IProvider
   */
  public get isMultiAccountSupportedAndEnabled(): boolean {
    return this.isMultipleAccountEnabled;
  }

  private sessionStorageRequestedScopesKey = 'mgt-requested-scopes';
  private sessionStorageDeniedScopesKey = 'mgt-denied-scopes';
  private homeAccountKey = '275f3731-e4a4-468a-bf9c-baca24b31e26';

  public constructor(config: Msal2Config | Msal2PublicClientApplicationConfig) {
    super();
    this.initProvider(config);
  }

  /**
   * Initialize provider with configuration details
   *
   * @private
   * @param {Msal2Config} config
   * @memberof Msal2Provider
   */
  private async initProvider(config: Msal2Config | Msal2PublicClientApplicationConfig) {
    const msalConfig: Configuration = config.options || { auth: { clientId: '' } };
    this.ms_config = msalConfig;
    this.ms_config.cache = msalConfig.cache || {};
    this.ms_config.cache.cacheLocation = msalConfig.cache.cacheLocation || 'localStorage';
    if (
      typeof this.ms_config.cache.storeAuthStateInCookie === 'undefined' ||
      this.ms_config.cache.storeAuthStateInCookie === null
    ) {
      this.ms_config.cache.storeAuthStateInCookie = true;
    }

    this.ms_config.system = msalConfig.system || {};
    this.ms_config.system.iframeHashTimeout = msalConfig.system.iframeHashTimeout || 10000;

    if (config.authority) {
      this.ms_config.auth.authority = config.authority;
    }
    if (config.redirectUri) {
      this.ms_config.auth.redirectUri = config.redirectUri;
    }

    if ('clientId' in config) {
      if (config.clientId) {
        this.ms_config.auth.clientId = config.clientId;
        this._publicClientApplication = new PublicClientApplication(this.ms_config);
      } else {
        throw new Error('clientId must be provided');
      }
    } else if ('publicClientApplication' in config) {
      if (config.publicClientApplication) {
        this._publicClientApplication = config.publicClientApplication;
      } else {
        throw new Error('publicClientApplication must be provided');
      }
    } else {
      throw new Error('either clientId or publicClientApplication must be provided');
    }

    this.ms_config.system = msalConfig.system || {};
    this.ms_config.system.iframeHashTimeout = msalConfig.system.iframeHashTimeout || 10000;
    this._loginType = typeof config.loginType !== 'undefined' ? config.loginType : LoginType.Redirect;
    this._loginHint = typeof config.loginHint !== 'undefined' ? config.loginHint : null;
    this._sid = typeof config.sid !== 'undefined' ? config.sid : null;
    this.isIncrementalConsentDisabled =
      typeof config.isIncrementalConsentDisabled !== 'undefined' ? config.isIncrementalConsentDisabled : false;
    this._domainHint = typeof config.domainHint !== 'undefined' ? config.domainHint : null;
    this.scopes = typeof config.scopes !== 'undefined' ? config.scopes : ['user.read'];
    this._prompt = typeof config.prompt !== 'undefined' ? config.prompt : PromptType.SELECT_ACCOUNT;

    const msal2config = config as Msal2Config;
    this.isMultipleAccountEnabled =
      typeof msal2config.isMultiAccountEnabled !== 'undefined' ? msal2config.isMultiAccountEnabled : true;

    this.graph = createFromProvider(this);
    try {
      const tokenResponse = await this._publicClientApplication.handleRedirectPromise();
      if (tokenResponse !== null) {
        this.handleResponse(tokenResponse?.account);
      } else {
        this.trySilentSignIn();
      }
    } catch (e) {
      throw e;
    }
  }

  /**
   * Attempts to sign in user silently
   *
   * @memberof Msal2Provider
   */
  public async trySilentSignIn() {
    const silentRequest: any = {
      scopes: this.scopes,
      domainHint: this._domainHint
    };
    if (this._sid || this._loginHint) {
      silentRequest.sid = this._sid;
      silentRequest.loginHint = this._loginHint;
      try {
        this.setState(ProviderState.Loading);
        const response = await this._publicClientApplication.ssoSilent(silentRequest);
        if (response) {
          this.handleResponse(response?.account);
        }
      } catch (e) {
        this.setState(ProviderState.SignedOut);
      }
    } else {
      const account: AccountInfo = this.getAccount();
      if (account) {
        if (await this.getAccessToken(null)) {
          this.handleResponse(account);
          return;
        }
      }
      this.setState(ProviderState.SignedOut);
    }
  }

  /**
   * Log in the user
   *
   * @return {*}  {Promise<void>}
   * @memberof Msal2Provider
   */
  public async login(): Promise<void> {
    const loginRequest: PopupRequest = {
      scopes: this.scopes,
      loginHint: this._loginHint,
      prompt: this._prompt,
      domainHint: this._domainHint
    };
    if (this._loginType === LoginType.Popup) {
      const response = await this._publicClientApplication.loginPopup(loginRequest);
      this.handleResponse(response?.account);
    } else {
      const loginRedirectRequest: RedirectRequest = { ...loginRequest };
      this._publicClientApplication.loginRedirect(loginRedirectRequest);
    }
  }

  /**
   * Get all signed in accounts
   *
   * @return {*}
   * @memberof Msal2Provider
   */
  public getAllAccounts() {
    const usernames = [];
    this._publicClientApplication.getAllAccounts().forEach((account: AccountInfo) => {
      usernames.push({ name: account.name, mail: account.username, id: account.homeAccountId } as IProviderAccount);
    });
    return usernames;
  }

  /**
   * Switching between accounts
   *
   * @param {*} user
   * @memberof Msal2Provider
   */
  public setActiveAccount(user: IProviderAccount) {
    this._publicClientApplication.setActiveAccount(this._publicClientApplication.getAccountByHomeId(user.id));
    this.setStoredAccount();
    super.setActiveAccount(user);
  }

  /**
   * Gets active account
   *
   * @return {*}
   * @memberof Msal2Provider
   */
  public getActiveAccount() {
    const account = this._publicClientApplication.getActiveAccount();
    return {
      name: account.name,
      mail: account.username,
      id: account.homeAccountId,
      tenantId: account.tenantId
    } as IProviderAccount;
  }

  /**
   * Once a succesful login occurs, set the active account and store it
   *
   * @param {(AuthenticationResult | null)} account
   * @memberof Msal2Provider
   */
  handleResponse(account: AccountInfo) {
    if (account !== null) {
      this.setActiveAccount({
        name: account.name,
        id: account.homeAccountId,
        mail: account.username
      } as IProviderAccount);
      this.setState(ProviderState.SignedIn);
    } else {
      this.setState(ProviderState.SignedOut);
    }
    this.clearRequestedScopes();
  }

  /**
   * Store the currently signed in account in storage
   *
   * @private
   * @memberof Msal2Provider
   */
  private setStoredAccount() {
    this.clearStoredAccount();
    window[this.ms_config.cache.cacheLocation].setItem(
      this.homeAccountKey,
      this._publicClientApplication.getActiveAccount().homeAccountId
    );
  }

  /**
   * Get the stored account from storage
   *
   * @private
   * @return {*}
   * @memberof Msal2Provider
   */
  private getStoredAccount() {
    let homeId = null;

    homeId = window[this.ms_config.cache.cacheLocation].getItem(this.homeAccountKey);

    return this._publicClientApplication.getAccountByHomeId(homeId);
  }

  /**
   * Clears the stored account from storage
   *
   * @private
   * @memberof Msal2Provider
   */
  private clearStoredAccount() {
    window[this.ms_config.cache.cacheLocation].removeItem(this.homeAccountKey);
  }

  /**
   * Adds scopes that have already been requested to sessionstorage
   *
   * @protected
   * @param {string[]} scopes
   * @memberof Msal2Provider
   */
  protected setRequestedScopes(scopes: string[]) {
    if (scopes) {
      sessionStorage.setItem(this.sessionStorageRequestedScopesKey, JSON.stringify(scopes));
    }
  }

  /**
   * Adds denied scopes to session storage
   *
   * @protected
   * @param {string[]} scopes
   * @memberof Msal2Provider
   */
  protected addDeniedScopes(scopes: string[]) {
    if (scopes) {
      let deniedScopes: string[] = this.getDeniedScopes() || [];
      deniedScopes = deniedScopes.concat(scopes);

      let index = deniedScopes.indexOf('openid');
      if (index !== -1) {
        deniedScopes.splice(index, 1);
      }

      index = deniedScopes.indexOf('profile');
      if (index !== -1) {
        deniedScopes.splice(index, 1);
      }
      sessionStorage.setItem(this.sessionStorageDeniedScopesKey, JSON.stringify(deniedScopes));
    }
  }

  /**
   * Gets denied scopes
   *
   * @protected
   * @return {*}
   * @memberof Msal2Provider
   */
  protected getDeniedScopes() {
    const scopesStr = sessionStorage.getItem(this.sessionStorageDeniedScopesKey);
    return scopesStr ? JSON.parse(scopesStr) : null;
  }

  /**
   * Checks if scopes were denied previously
   *
   * @protected
   * @param {string[]} scopes
   * @return {*}
   * @memberof Msal2Provider
   */
  protected areScopesDenied(scopes: string[]) {
    if (scopes) {
      const deniedScopes = this.getDeniedScopes();
      if (deniedScopes && deniedScopes.filter(s => -1 !== scopes.indexOf(s)).length > 0) {
        return true;
      }
    }
    return false;
  }

  /**
   * Clears all requested scopes from session storage
   *
   * @protected
   * @memberof Msal2Provider
   */
  protected clearRequestedScopes() {
    sessionStorage.removeItem(this.sessionStorageRequestedScopesKey);
  }

  /**
   * Gets stored account if available, otherwise fetches the first account in the list of signed in accounts
   *
   * @private
   * @return {*}  {(AccountInfo | null)}
   * @memberof Msal2Provider
   */
  protected getAccount(): AccountInfo | null {
    const account = this.getStoredAccount();
    if (account) {
      return account;
    } else if (this._publicClientApplication.getAllAccounts().length > 0) {
      return this._publicClientApplication.getAllAccounts()[0];
    }
    return null;
  }

  /**
   * Logs out user
   *
   * @memberof Msal2Provider
   */
  public async logout() {
    const logOutAccount = this._publicClientApplication.getActiveAccount();
    const logOutRequest: EndSessionRequest = {
      account: logOutAccount
    };
    this.clearStoredAccount();
    if (this._loginType === LoginType.Redirect) {
      this._publicClientApplication.logoutRedirect(logOutRequest);
      this.setState(ProviderState.SignedOut);
    } else {
      await this._publicClientApplication.logoutPopup({ ...logOutRequest });
      if (this._publicClientApplication.getAllAccounts.length === 1 || !this.isMultipleAccountEnabled) {
        this.setState(ProviderState.SignedOut);
      } else {
        this.trySilentSignIn();
      }
    }
  }

  /**
   * Returns access token for scopes
   *
   * @param {AuthenticationProviderOptions} [options]
   * @return {*}  {Promise<string>}
   * @memberof Msal2Provider
   */
  public async getAccessToken(options?: AuthenticationProviderOptions): Promise<string> {
    const scopes = options ? options.scopes || this.scopes : this.scopes;
    const accessTokenRequest: SilentRequest = {
      scopes,
      account: this.getAccount()
    };
    try {
      const silentRequest: SilentRequest = accessTokenRequest;
      const response = await this._publicClientApplication.acquireTokenSilent(silentRequest);
      return response.accessToken;
    } catch (e) {
      if (e instanceof InteractionRequiredAuthError) {
        if (this.isIncrementalConsentDisabled) {
          return null;
        }
        if (this._loginType === LoginType.Redirect) {
          if (!this.areScopesDenied(scopes)) {
            this.setRequestedScopes(scopes);
            this._publicClientApplication.acquireTokenRedirect(accessTokenRequest);
          } else {
            throw e;
          }
        } else {
          try {
            const response = await this._publicClientApplication.acquireTokenPopup(accessTokenRequest);
            return response.accessToken;
          } catch (e) {
            throw e;
          }
        }
      } else {
        // if we don't know what the error is, just ask the user to sign in again
        this.setState(ProviderState.SignedOut);
      }
    }

    throw null;
  }
}<|MERGE_RESOLUTION|>--- conflicted
+++ resolved
@@ -1,6 +1,3 @@
-<<<<<<< HEAD
-import { IProvider, LoginType, ProviderState, createFromProvider, IProviderAccount } from '@microsoft/mgt-element';
-=======
 /**
  * -------------------------------------------------------------------------------------------
  * Copyright (c) Microsoft Corporation.  All Rights Reserved.  Licensed under the MIT License.
@@ -8,15 +5,7 @@
  * -------------------------------------------------------------------------------------------
  */
 
-import {
-  IProvider,
-  LoginType,
-  ProviderState,
-  createFromProvider,
-  Providers,
-  IProviderAccount
-} from '@microsoft/mgt-element';
->>>>>>> adca1633
+import { IProvider, LoginType, ProviderState, createFromProvider, IProviderAccount } from '@microsoft/mgt-element';
 import {
   Configuration,
   PublicClientApplication,
