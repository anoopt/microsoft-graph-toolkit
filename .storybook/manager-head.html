--- conflicted
+++ resolved
@@ -416,10 +416,6 @@
   .css-gb1sl5 {
     color: #717171 !important;
   }
-<<<<<<< HEAD
-=======
-
->>>>>>> 731bba43
   .sto-ulso1l,
   .css-1en6m26 {
     color: #616159 !important;
