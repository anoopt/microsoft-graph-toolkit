{
  "name": "root",
  "private": true,
<<<<<<< HEAD
  "version": "2.3.0",
=======
  "version": "2.2.1",
>>>>>>> fd11864d
  "workspaces": [
    "packages/*",
    "packages/providers/*",
    "samples/react-app",
    "samples/angular-app",
    "samples/vue-app",
    "samples/electron-app",
    "samples/sp-webpart"
  ],
  "scripts": {
    "build": "npm run prettier:check && npm run clean && lerna run build --scope @microsoft/*",
    "build:compile": "npm run prettier:check && npm run clean && lerna run build:compile --scope @microsoft/*",
    "build:mgt": "cd ./packages/mgt && npm run build",
    "build:mgt-element": "cd ./packages/mgt-element && npm run build",
    "build:mgt-components": "cd ./packages/mgt-components && npm run build",
    "build:mgt-react": "lerna run build --scope @microsoft/mgt-react",
    "bundle": "cd ./packages/mgt && npm run bundle",
    "bootstrap": "lerna bootstrap --useWorkspaces",
    "clean": "lerna run --parallel --stream --scope @microsoft/* clean",
    "link": "lerna link --force-local",
    "lint": "lerna run --parallel --stream --scope @microsoft/* lint",
    "pack": "shx rm -rf artifacts/*.tgz && lerna exec --stream --scope @microsoft/* -- npm pack",
    "prepare": "lerna bootstrap --force-local",
    "sass": "lerna run sass --scope @microsoft/*",
    "serve": "web-dev-server --port 3000 --node-resolve --open --watch --compatibility none --app-index index.html",
    "serve:https": "web-dev-server --http2 --port 3000 --node-resolve --open --watch --compatibility none --app-index index.html",
    "start": "npm-run-all prettier:check watch:serve",
    "start:storybook": "npm-run-all storybook:dev storybook:watch",
    "start:https": "npm-run-all prettier:check build:esm watch:serve:https",
    "watch": "lerna run --parallel --stream --scope @microsoft/* build:watch ",
    "watch:serve": "npm-run-all --parallel watch serve",
    "watch:serve:https": "npm-run-all -parallel watch serve:https",
    "prettier:base": "prettier --parser typescript",
    "prettier:check": "npm run prettier:base -- --list-different \"packages/**/*.{ts,tsx}\"",
    "prettier:write": "npm run prettier:base -- --write \"packages/**/*.{ts,tsx}\"",
    "storybook": "start-storybook -p 6006 -s assets",
    "storybook:dev": "npm run build:compile && wca analyze packages --format json --outFile custom-elements.json",
    "storybook:watch": "npm-run-all --parallel watch storybook:bundle:watch storybook",
    "storybook:bundle": "rollup -c ./.storybook/rollup.config.js",
    "storybook:bundle:watch": "rollup -c ./.storybook/rollup.config.js --watch",
    "storybook:build": "npm run storybook:bundle && npm run storybook:dev && build-storybook -s assets && cpx .storybook/CNAME storybook-static",
    "storybook:deploy": "npm run storybook:build && storybook-to-ghpages -e storybook-static",
    "setLicense": "gulp setLicense"
  },
  "storybook-deployer": {
    "gitUsername": "@microsoft/mgt",
    "gitEmail": "noreply@microsoft.com",
    "commitMessage": "Deploy Storybook [skip ci]"
  },
  "devDependencies": {
    "@storybook/addon-a11y": "^5.3.17",
    "@storybook/addon-actions": "^5.3.17",
    "@storybook/addon-docs": "^5.3.17",
    "@storybook/addon-knobs": "^5.3.17",
    "@storybook/addon-links": "^5.3.17",
    "@storybook/addon-storysource": "^5.3.17",
    "@storybook/cli": "^5.3.17",
    "@storybook/storybook-deployer": "^2.8.5",
    "@storybook/web-components": "^5.3.17",
    "lerna": "^3.22.1",
    "lit-element": "^2.4.0",
    "monaco-editor": "^0.19.3",
    "monaco-editor-webpack-plugin": "^1.8.2",
    "storybook-addon-web-components-knobs": "^0.2.7",
    "cpx": "^1.5.0",
    "@babel/core": "^7.12.8",
    "@babel/plugin-proposal-class-properties": "^7.12.1",
    "@babel/plugin-proposal-decorators": "^7.12.1",
    "@babel/plugin-proposal-object-rest-spread": "^7.12.1",
    "@babel/preset-env": "^7.12.7",
    "@babel/preset-react": "^7.12.7",
    "@babel/preset-typescript": "^7.12.7",
    "@types/jest": "^24.9.1",
    "@types/node": "12.12.22",
    "@types/react": "^17.0.00",
    "@types/react-dom": "^17.0.0",
    "@webcomponents/webcomponentsjs": "^2.5.0",
    "@web/dev-server": "^0.1.10",
    "babel-loader": "^8.2.1",
    "core-js": "^3.7.0",
    "gulp": "^4.0.2",
    "gulp-append-prepend": "^1.0.8",
    "gulp-clean-css": "4.3.0",
    "gulp-header-license": "^1.0.10",
    "gulp-rename": "^2.0.0",
    "gulp-sass": "^4.1.0",
    "gulp-util": "^3.0.8",
    "husky": "^4.3.0",
    "jest": "^24.5.0",
    "jest-junit": "^6.3.0",
    "npm-run-all": "^4.1.5",
    "prettier": "2.2.1",
    "regenerator-runtime": "^0.13.7",
    "sass": "^1.29.0",
    "shx": "^0.3.3",
    "ts-jest": "^26.5.5",
    "whatwg-fetch": "^3.5.0",
    "fs-extra": "^9.0.1",
    "react": "^17.0.1",
    "react-dom": "^17.0.1",
    "rollup": "2.46.0",
    "rollup-plugin-babel": "^4.4.0",
    "rollup-plugin-babel-minify": "^10.0.0",
    "rollup-plugin-commonjs": "^10.1.0",
    "rollup-plugin-json": "^4.0.0",
    "rollup-plugin-node-resolve": "^5.2.0",
    "rollup-plugin-postcss": "^3.1.8",
    "rollup-plugin-terser": "^7.0.2",
    "rollup-plugin-typescript": "^1.0.1",
    "typescript": "^3.7.5",
    "web-component-analyzer": "^1.1.6",
    "tslint": "^6.1.3",
    "tslint-config-prettier": "^1.18.0",
    "tslint-microsoft-contrib": "^6.2.0",
    "@octokit/rest": "^18.5.3"
  },
  "husky": {
    "hooks": {
      "pre-commit": "npm run prettier:check"
    }
  },
  "prettier": {
    "printWidth": 120,
    "singleQuote": true,
    "trailingComma": "none",
    "arrowParens": "avoid",
    "embeddedLanguageFormatting": "off"
  }
}<|MERGE_RESOLUTION|>--- conflicted
+++ resolved
@@ -1,11 +1,7 @@
 {
   "name": "root",
   "private": true,
-<<<<<<< HEAD
-  "version": "2.3.0",
-=======
   "version": "2.2.1",
->>>>>>> fd11864d
   "workspaces": [
     "packages/*",
     "packages/providers/*",
