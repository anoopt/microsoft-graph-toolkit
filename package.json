--- conflicted
+++ resolved
@@ -1,7 +1,6 @@
 {
   "name": "root",
   "private": true,
-<<<<<<< HEAD
   "version": "3.0.0-preview.1",
   "workspaces": {
     "packages": [
@@ -22,19 +21,6 @@
       "**/@vue/*"
     ]
   },
-=======
-  "version": "2.10.1",
-  "workspaces": [
-    "packages/*",
-    "packages/providers/*",
-    "samples/react-app",
-    "samples/angular-app",
-    "samples/vue-app",
-    "samples/electron-app",
-    "samples/sp-webpart",
-    "samples/teamsfx-app/tabs"
-  ],
->>>>>>> aafdc5ec
   "scripts": {
     "analyze": "custom-elements-manifest analyze --litelement --globs \"./packages/*/src/**/*.ts\"",
     "build": "npm run prettier:check && npm run clean && lerna run build --scope @microsoft/*",
@@ -138,15 +124,9 @@
     "jest-fetch-mock": "^3.0.3",
     "jest-junit": "^15.0.0",
     "lerna": "^3.22.1",
-<<<<<<< HEAD
     "lit": "^2.3.1",
-    "monaco-editor": "^0.19.3",
-    "monaco-editor-webpack-plugin": "^1.8.2",
-=======
-    "lit-element": "2.5.0",
     "monaco-editor": "^0.30.0",
     "monaco-editor-webpack-plugin": "^6.0.0",
->>>>>>> aafdc5ec
     "node-sass": "npm:sass@^1.44.0",
     "npm-run-all": "^4.1.5",
     "prettier": "2.2.1",
