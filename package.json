--- conflicted
+++ resolved
@@ -1,11 +1,7 @@
 {
   "name": "root",
   "private": true,
-<<<<<<< HEAD
-  "version": "2.3.1",
-=======
   "version": "3.0.0",
->>>>>>> ea07a062
   "workspaces": [
     "packages/*",
     "packages/providers/*",
